/*
 * JPEG 2000 encoder and decoder common functions
 * Copyright (c) 2007 Kamil Nowosad
 * Copyright (c) 2013 Nicolas Bertrand <nicoinattendu@gmail.com>
 *
 * This file is part of FFmpeg.
 *
 * FFmpeg is free software; you can redistribute it and/or
 * modify it under the terms of the GNU Lesser General Public
 * License as published by the Free Software Foundation; either
 * version 2.1 of the License, or (at your option) any later version.
 *
 * FFmpeg is distributed in the hope that it will be useful,
 * but WITHOUT ANY WARRANTY; without even the implied warranty of
 * MERCHANTABILITY or FITNESS FOR A PARTICULAR PURPOSE.  See the GNU
 * Lesser General Public License for more details.
 *
 * You should have received a copy of the GNU Lesser General Public
 * License along with FFmpeg; if not, write to the Free Software
 * Foundation, Inc., 51 Franklin Street, Fifth Floor, Boston, MA 02110-1301 USA
 */

/**
 * @file
 * JPEG 2000 image encoder and decoder common functions
 */

#include "libavutil/attributes.h"
#include "libavutil/avassert.h"
#include "libavutil/common.h"
#include "libavutil/mem.h"
#include "avcodec.h"
#include "jpeg2000.h"

#define SHL(a, n) ((n) >= 0 ? (a) << (n) : (a) >> -(n))

/* tag tree routines */

/* allocate the memory for tag tree */
static int32_t tag_tree_size(uint16_t w, uint16_t h)
{
    uint32_t res = 0;
    while (w > 1 || h > 1) {
        res += w * h;
        av_assert0(res + 1 < INT32_MAX);
        w = (w + 1) >> 1;
        h = (h + 1) >> 1;
    }
    return (int32_t)(res + 1);
}

static Jpeg2000TgtNode *ff_jpeg2000_tag_tree_init(int w, int h)
{
    int pw = w, ph = h;
    Jpeg2000TgtNode *res, *t, *t2;
    int32_t tt_size;

    tt_size = tag_tree_size(w, h);

    t = res = av_mallocz_array(tt_size, sizeof(*t));
    if (!res)
        return NULL;

    while (w > 1 || h > 1) {
        int i, j;
        pw = w;
        ph = h;

        w  = (w + 1) >> 1;
        h  = (h + 1) >> 1;
        t2 = t + pw * ph;

        for (i = 0; i < ph; i++)
            for (j = 0; j < pw; j++)
                t[i * pw + j].parent = &t2[(i >> 1) * w + (j >> 1)];

        t = t2;
    }
    t[0].parent = NULL;
    return res;
}

static void tag_tree_zero(Jpeg2000TgtNode *t, int w, int h)
{
    int i, siz = tag_tree_size(w, h);

    for (i = 0; i < siz; i++) {
        t[i].val = 0;
        t[i].vis = 0;
    }
}

uint8_t ff_jpeg2000_sigctxno_lut[256][4];

static int getsigctxno(int flag, int bandno)
{
    int h, v, d;

    h = ((flag & JPEG2000_T1_SIG_E)  ? 1 : 0) +
        ((flag & JPEG2000_T1_SIG_W)  ? 1 : 0);
    v = ((flag & JPEG2000_T1_SIG_N)  ? 1 : 0) +
        ((flag & JPEG2000_T1_SIG_S)  ? 1 : 0);
    d = ((flag & JPEG2000_T1_SIG_NE) ? 1 : 0) +
        ((flag & JPEG2000_T1_SIG_NW) ? 1 : 0) +
        ((flag & JPEG2000_T1_SIG_SE) ? 1 : 0) +
        ((flag & JPEG2000_T1_SIG_SW) ? 1 : 0);

    if (bandno < 3) {
        if (bandno == 1)
            FFSWAP(int, h, v);
        if (h == 2) return 8;
        if (h == 1) {
            if (v >= 1) return 7;
            if (d >= 1) return 6;
            return 5;
        }
        if (v == 2) return 4;
        if (v == 1) return 3;
        if (d >= 2) return 2;
        if (d == 1) return 1;
    } else {
        if (d >= 3) return 8;
        if (d == 2) {
            if (h+v >= 1) return 7;
            return 6;
        }
        if (d == 1) {
            if (h+v >= 2) return 5;
            if (h+v == 1) return 4;
            return 3;
        }
        if (h+v >= 2) return 2;
        if (h+v == 1) return 1;
    }
    return 0;
}

uint8_t ff_jpeg2000_sgnctxno_lut[16][16], ff_jpeg2000_xorbit_lut[16][16];

static const int contribtab[3][3] = { {  0, -1,  1 }, { -1, -1,  0 }, {  1,  0,  1 } };
static const int  ctxlbltab[3][3] = { { 13, 12, 11 }, { 10,  9, 10 }, { 11, 12, 13 } };
static const int  xorbittab[3][3] = { {  1,  1,  1 }, {  1,  0,  0 }, {  0,  0,  0 } };

static int getsgnctxno(int flag, uint8_t *xorbit)
{
    int vcontrib, hcontrib;

    hcontrib = contribtab[flag & JPEG2000_T1_SIG_E ? flag & JPEG2000_T1_SGN_E ? 1 : 2 : 0]
                         [flag & JPEG2000_T1_SIG_W ? flag & JPEG2000_T1_SGN_W ? 1 : 2 : 0] + 1;
    vcontrib = contribtab[flag & JPEG2000_T1_SIG_S ? flag & JPEG2000_T1_SGN_S ? 1 : 2 : 0]
                         [flag & JPEG2000_T1_SIG_N ? flag & JPEG2000_T1_SGN_N ? 1 : 2 : 0] + 1;
    *xorbit = xorbittab[hcontrib][vcontrib];

    return ctxlbltab[hcontrib][vcontrib];
}

void av_cold ff_jpeg2000_init_tier1_luts(void)
{
    int i, j;
    for (i = 0; i < 256; i++)
        for (j = 0; j < 4; j++)
            ff_jpeg2000_sigctxno_lut[i][j] = getsigctxno(i, j);
    for (i = 0; i < 16; i++)
        for (j = 0; j < 16; j++)
            ff_jpeg2000_sgnctxno_lut[i][j] =
                getsgnctxno(i + (j << 8), &ff_jpeg2000_xorbit_lut[i][j]);
}

void ff_jpeg2000_set_significance(Jpeg2000T1Context *t1, int x, int y,
                                  int negative)
{
    x++;
    y++;
    t1->flags[(y) * t1->stride + x] |= JPEG2000_T1_SIG;
    if (negative) {
        t1->flags[(y) * t1->stride + x + 1] |= JPEG2000_T1_SIG_W | JPEG2000_T1_SGN_W;
        t1->flags[(y) * t1->stride + x - 1] |= JPEG2000_T1_SIG_E | JPEG2000_T1_SGN_E;
        t1->flags[(y + 1) * t1->stride + x] |= JPEG2000_T1_SIG_N | JPEG2000_T1_SGN_N;
        t1->flags[(y - 1) * t1->stride + x] |= JPEG2000_T1_SIG_S | JPEG2000_T1_SGN_S;
    } else {
        t1->flags[(y) * t1->stride + x + 1] |= JPEG2000_T1_SIG_W;
        t1->flags[(y) * t1->stride + x - 1] |= JPEG2000_T1_SIG_E;
        t1->flags[(y + 1) * t1->stride + x] |= JPEG2000_T1_SIG_N;
        t1->flags[(y - 1) * t1->stride + x] |= JPEG2000_T1_SIG_S;
    }
    t1->flags[(y + 1) * t1->stride + x + 1] |= JPEG2000_T1_SIG_NW;
    t1->flags[(y + 1) * t1->stride + x - 1] |= JPEG2000_T1_SIG_NE;
    t1->flags[(y - 1) * t1->stride + x + 1] |= JPEG2000_T1_SIG_SW;
    t1->flags[(y - 1) * t1->stride + x - 1] |= JPEG2000_T1_SIG_SE;
}

// static const uint8_t lut_gain[2][4] = { { 0, 0, 0, 0 }, { 0, 1, 1, 2 } }; (unused)

static void init_band_stepsize(AVCodecContext *avctx,
                               Jpeg2000Band *band,
                               Jpeg2000CodingStyle *codsty,
                               Jpeg2000QuantStyle *qntsty,
                               int bandno, int gbandno, int reslevelno,
                               int cbps)
{
    /* TODO: Implementation of quantization step not finished,
     * see ISO/IEC 15444-1:2002 E.1 and A.6.4. */
    switch (qntsty->quantsty) {
        uint8_t gain;
    case JPEG2000_QSTY_NONE:
        /* TODO: to verify. No quantization in this case */
        band->f_stepsize = 1;
        break;
    case JPEG2000_QSTY_SI:
        /*TODO: Compute formula to implement. */
//         numbps = cbps +
//                  lut_gain[codsty->transform == FF_DWT53][bandno + (reslevelno > 0)];
//         band->f_stepsize = SHL(2048 + qntsty->mant[gbandno],
//                                2 + numbps - qntsty->expn[gbandno]);
//         break;
    case JPEG2000_QSTY_SE:
        /* Exponent quantization step.
         * Formula:
         * delta_b = 2 ^ (R_b - expn_b) * (1 + (mant_b / 2 ^ 11))
         * R_b = R_I + log2 (gain_b )
         * see ISO/IEC 15444-1:2002 E.1.1 eqn. E-3 and E-4 */
        gain            = cbps;
        band->f_stepsize  = pow(2.0, gain - qntsty->expn[gbandno]);
        band->f_stepsize *= qntsty->mant[gbandno] / 2048.0 + 1.0;
        break;
    default:
        band->f_stepsize = 0;
        av_log(avctx, AV_LOG_ERROR, "Unknown quantization format\n");
        break;
    }
    if (codsty->transform != FF_DWT53) {
        int lband = 0;
        switch (bandno + (reslevelno > 0)) {
            case 1:
            case 2:
                band->f_stepsize *= F_LFTG_X * 2;
                lband = 1;
                break;
            case 3:
                band->f_stepsize *= F_LFTG_X * F_LFTG_X * 4;
                break;
        }
        if (codsty->transform == FF_DWT97) {
            band->f_stepsize *= pow(F_LFTG_K, 2*(codsty->nreslevels2decode - reslevelno) + lband - 2);
        }
    }

    band->i_stepsize = band->f_stepsize * (1 << 15);

    /* FIXME: In openjepg code stespize = stepsize * 0.5. Why?
     * If not set output of entropic decoder is not correct. */
    if (!av_codec_is_encoder(avctx->codec))
        band->f_stepsize *= 0.5;
}

static int init_prec(Jpeg2000Band *band,
                     Jpeg2000ResLevel *reslevel,
                     Jpeg2000Component *comp,
                     int precno, int bandno, int reslevelno,
                     int log2_band_prec_width,
                     int log2_band_prec_height)
{
    Jpeg2000Prec *prec = band->prec + precno;
    int nb_codeblocks, cblkno;

    /* TODO: Explain formula for JPEG200 DCINEMA. */
    /* TODO: Verify with previous count of codeblocks per band */

    /* Compute P_x0 */
    prec->coord[0][0] = (precno % reslevel->num_precincts_x) *
                        (1 << log2_band_prec_width);
    prec->coord[0][0] = FFMAX(prec->coord[0][0], band->coord[0][0]);

    /* Compute P_y0 */
    prec->coord[1][0] = (precno / reslevel->num_precincts_x) *
                        (1 << log2_band_prec_height);
    prec->coord[1][0] = FFMAX(prec->coord[1][0], band->coord[1][0]);

    /* Compute P_x1 */
    prec->coord[0][1] = prec->coord[0][0] +
                        (1 << log2_band_prec_width);
    prec->coord[0][1] = FFMIN(prec->coord[0][1], band->coord[0][1]);

    /* Compute P_y1 */
    prec->coord[1][1] = prec->coord[1][0] +
                        (1 << log2_band_prec_height);
    prec->coord[1][1] = FFMIN(prec->coord[1][1], band->coord[1][1]);

    prec->nb_codeblocks_width =
        ff_jpeg2000_ceildivpow2(prec->coord[0][1] -
                                prec->coord[0][0],
                                band->log2_cblk_width);
    prec->nb_codeblocks_height =
        ff_jpeg2000_ceildivpow2(prec->coord[1][1] -
                                prec->coord[1][0],
                                band->log2_cblk_height);

    /* Tag trees initialization */
    prec->cblkincl =
        ff_jpeg2000_tag_tree_init(prec->nb_codeblocks_width,
                                  prec->nb_codeblocks_height);
    if (!prec->cblkincl)
        return AVERROR(ENOMEM);

    prec->zerobits =
        ff_jpeg2000_tag_tree_init(prec->nb_codeblocks_width,
                                  prec->nb_codeblocks_height);
    if (!prec->zerobits)
        return AVERROR(ENOMEM);

    nb_codeblocks = prec->nb_codeblocks_width * prec->nb_codeblocks_height;
    prec->cblk = av_mallocz_array(nb_codeblocks, sizeof(*prec->cblk));
    if (!prec->cblk)
        return AVERROR(ENOMEM);
    for (cblkno = 0; cblkno < nb_codeblocks; cblkno++) {
        Jpeg2000Cblk *cblk = prec->cblk + cblkno;
        uint16_t Cx0, Cy0;

        /* Compute coordinates of codeblocks */
        /* Compute Cx0*/
        Cx0 = (prec->coord[0][0] >> band->log2_cblk_width) << band->log2_cblk_width;
        Cx0 = Cx0 + ((cblkno % prec->nb_codeblocks_width)  << band->log2_cblk_width);
        cblk->coord[0][0] = FFMAX(Cx0, prec->coord[0][0]);

        /* Compute Cy0*/
        Cy0 = (prec->coord[1][0] >> band->log2_cblk_height) << band->log2_cblk_height;
        Cy0 = Cy0 + ((cblkno / prec->nb_codeblocks_width)   << band->log2_cblk_height);
        cblk->coord[1][0] = FFMAX(Cy0, prec->coord[1][0]);

        /* Compute Cx1 */
        cblk->coord[0][1] = FFMIN(Cx0 + (1 << band->log2_cblk_width),
                                  prec->coord[0][1]);

        /* Compute Cy1 */
        cblk->coord[1][1] = FFMIN(Cy0 + (1 << band->log2_cblk_height),
                                  prec->coord[1][1]);
        /* Update code-blocks coordinates according sub-band position */
        if ((bandno + !!reslevelno) & 1) {
            cblk->coord[0][0] += comp->reslevel[reslevelno-1].coord[0][1] -
                                 comp->reslevel[reslevelno-1].coord[0][0];
            cblk->coord[0][1] += comp->reslevel[reslevelno-1].coord[0][1] -
                                 comp->reslevel[reslevelno-1].coord[0][0];
        }
        if ((bandno + !!reslevelno) & 2) {
            cblk->coord[1][0] += comp->reslevel[reslevelno-1].coord[1][1] -
                                 comp->reslevel[reslevelno-1].coord[1][0];
            cblk->coord[1][1] += comp->reslevel[reslevelno-1].coord[1][1] -
                                 comp->reslevel[reslevelno-1].coord[1][0];
        }

        cblk->zero      = 0;
        cblk->lblock    = 3;
        cblk->length    = 0;
        cblk->lengthinc = 0;
        cblk->npasses   = 0;
    }

    return 0;
}

static int init_band(AVCodecContext *avctx,
                     Jpeg2000ResLevel *reslevel,
                     Jpeg2000Component *comp,
                     Jpeg2000CodingStyle *codsty,
                     Jpeg2000QuantStyle *qntsty,
                     int bandno, int gbandno, int reslevelno,
                     int cbps, int dx, int dy)
{
    Jpeg2000Band *band = reslevel->band + bandno;
    uint8_t log2_band_prec_width, log2_band_prec_height;
    int declvl = codsty->nreslevels - reslevelno;    // N_L -r see  ISO/IEC 15444-1:2002 B.5
    int precno;
    int nb_precincts;
    int i, j, ret;

    init_band_stepsize(avctx, band, codsty, qntsty, bandno, gbandno, reslevelno, cbps);

    /* computation of tbx_0, tbx_1, tby_0, tby_1
     * see ISO/IEC 15444-1:2002 B.5 eq. B-15 and tbl B.1
     * codeblock width and height is computed for
     * DCI JPEG 2000 codeblock_width = codeblock_width = 32 = 2 ^ 5 */
    if (reslevelno == 0) {
        /* for reslevelno = 0, only one band, x0_b = y0_b = 0 */
        for (i = 0; i < 2; i++)
            for (j = 0; j < 2; j++)
                band->coord[i][j] =
                    ff_jpeg2000_ceildivpow2(comp->coord_o[i][j],
                                            declvl - 1);
        log2_band_prec_width  = reslevel->log2_prec_width;
        log2_band_prec_height = reslevel->log2_prec_height;
        /* see ISO/IEC 15444-1:2002 eq. B-17 and eq. B-15 */
        band->log2_cblk_width  = FFMIN(codsty->log2_cblk_width,
                                       reslevel->log2_prec_width);
        band->log2_cblk_height = FFMIN(codsty->log2_cblk_height,
                                       reslevel->log2_prec_height);
    } else {
        /* 3 bands x0_b = 1 y0_b = 0; x0_b = 0 y0_b = 1; x0_b = y0_b = 1 */
        /* x0_b and y0_b are computed with ((bandno + 1 >> i) & 1) */
        for (i = 0; i < 2; i++)
            for (j = 0; j < 2; j++)
                /* Formula example for tbx_0 = ceildiv((tcx_0 - 2 ^ (declvl - 1) * x0_b) / declvl) */
                band->coord[i][j] =
                    ff_jpeg2000_ceildivpow2(comp->coord_o[i][j] -
                                            (((bandno + 1 >> i) & 1LL) << declvl - 1),
                                            declvl);
        /* TODO: Manage case of 3 band offsets here or
         * in coding/decoding function? */

        /* see ISO/IEC 15444-1:2002 eq. B-17 and eq. B-15 */
        band->log2_cblk_width  = FFMIN(codsty->log2_cblk_width,
                                       reslevel->log2_prec_width - 1);
        band->log2_cblk_height = FFMIN(codsty->log2_cblk_height,
                                       reslevel->log2_prec_height - 1);

        log2_band_prec_width  = reslevel->log2_prec_width  - 1;
        log2_band_prec_height = reslevel->log2_prec_height - 1;
    }

    if (reslevel->num_precincts_x * (uint64_t)reslevel->num_precincts_y > INT_MAX) {
        band->prec = NULL;
        return AVERROR(ENOMEM);
    }
    nb_precincts = reslevel->num_precincts_x * reslevel->num_precincts_y;
    band->prec = av_mallocz_array(nb_precincts, sizeof(*band->prec));
    if (!band->prec)
        return AVERROR(ENOMEM);

    for (precno = 0; precno < nb_precincts; precno++) {
<<<<<<< HEAD
        Jpeg2000Prec *prec = band->prec + precno;
        int nb_codeblocks;

        prec->decoded_layers = 0;

        /* TODO: Explain formula for JPEG200 DCINEMA. */
        /* TODO: Verify with previous count of codeblocks per band */

        /* Compute P_x0 */
        prec->coord[0][0] = ((band->coord[0][0] >> log2_band_prec_width) + precno % reslevel->num_precincts_x) *
                            (1 << log2_band_prec_width);

        /* Compute P_y0 */
        prec->coord[1][0] = ((band->coord[1][0] >> log2_band_prec_height) + precno / reslevel->num_precincts_x) *
                            (1 << log2_band_prec_height);

        /* Compute P_x1 */
        prec->coord[0][1] = prec->coord[0][0] +
                            (1 << log2_band_prec_width);
        prec->coord[0][0] = FFMAX(prec->coord[0][0], band->coord[0][0]);
        prec->coord[0][1] = FFMIN(prec->coord[0][1], band->coord[0][1]);

        /* Compute P_y1 */
        prec->coord[1][1] = prec->coord[1][0] +
                            (1 << log2_band_prec_height);
        prec->coord[1][0] = FFMAX(prec->coord[1][0], band->coord[1][0]);
        prec->coord[1][1] = FFMIN(prec->coord[1][1], band->coord[1][1]);

        prec->nb_codeblocks_width =
            ff_jpeg2000_ceildivpow2(prec->coord[0][1],
                                    band->log2_cblk_width)
            - (prec->coord[0][0] >> band->log2_cblk_width);
        prec->nb_codeblocks_height =
            ff_jpeg2000_ceildivpow2(prec->coord[1][1],
                                    band->log2_cblk_height)
            - (prec->coord[1][0] >> band->log2_cblk_height);


        /* Tag trees initialization */
        prec->cblkincl =
            ff_jpeg2000_tag_tree_init(prec->nb_codeblocks_width,
                                      prec->nb_codeblocks_height);
        if (!prec->cblkincl)
            return AVERROR(ENOMEM);

        prec->zerobits =
            ff_jpeg2000_tag_tree_init(prec->nb_codeblocks_width,
                                      prec->nb_codeblocks_height);
        if (!prec->zerobits)
            return AVERROR(ENOMEM);

        if (prec->nb_codeblocks_width * (uint64_t)prec->nb_codeblocks_height > INT_MAX) {
            prec->cblk = NULL;
            return AVERROR(ENOMEM);
        }
        nb_codeblocks = prec->nb_codeblocks_width * prec->nb_codeblocks_height;
        prec->cblk = av_mallocz_array(nb_codeblocks, sizeof(*prec->cblk));
        if (!prec->cblk)
            return AVERROR(ENOMEM);
        for (cblkno = 0; cblkno < nb_codeblocks; cblkno++) {
            Jpeg2000Cblk *cblk = prec->cblk + cblkno;
            uint16_t Cx0, Cy0;

            /* Compute coordinates of codeblocks */
            /* Compute Cx0*/
            Cx0 = ((prec->coord[0][0]) >> band->log2_cblk_width) << band->log2_cblk_width;
            Cx0 = Cx0 + ((cblkno % prec->nb_codeblocks_width)  << band->log2_cblk_width);
            cblk->coord[0][0] = FFMAX(Cx0, prec->coord[0][0]);

            /* Compute Cy0*/
            Cy0 = ((prec->coord[1][0]) >> band->log2_cblk_height) << band->log2_cblk_height;
            Cy0 = Cy0 + ((cblkno / prec->nb_codeblocks_width)   << band->log2_cblk_height);
            cblk->coord[1][0] = FFMAX(Cy0, prec->coord[1][0]);

            /* Compute Cx1 */
            cblk->coord[0][1] = FFMIN(Cx0 + (1 << band->log2_cblk_width),
                                      prec->coord[0][1]);

            /* Compute Cy1 */
            cblk->coord[1][1] = FFMIN(Cy0 + (1 << band->log2_cblk_height),
                                      prec->coord[1][1]);
            /* Update code-blocks coordinates according sub-band position */
            if ((bandno + !!reslevelno) & 1) {
                cblk->coord[0][0] += comp->reslevel[reslevelno-1].coord[0][1] -
                                     comp->reslevel[reslevelno-1].coord[0][0];
                cblk->coord[0][1] += comp->reslevel[reslevelno-1].coord[0][1] -
                                     comp->reslevel[reslevelno-1].coord[0][0];
            }
            if ((bandno + !!reslevelno) & 2) {
                cblk->coord[1][0] += comp->reslevel[reslevelno-1].coord[1][1] -
                                     comp->reslevel[reslevelno-1].coord[1][0];
                cblk->coord[1][1] += comp->reslevel[reslevelno-1].coord[1][1] -
                                     comp->reslevel[reslevelno-1].coord[1][0];
            }

            cblk->zero      = 0;
            cblk->lblock    = 3;
            cblk->length    = 0;
            memset(cblk->lengthinc, 0, sizeof(cblk->lengthinc));
            cblk->npasses   = 0;
        }
=======
        ret = init_prec(band, reslevel, comp,
                        precno, bandno, reslevelno,
                        log2_band_prec_width, log2_band_prec_height);
        if (ret < 0)
            return ret;
>>>>>>> 570fcaf3
    }

    return 0;
}

int ff_jpeg2000_init_component(Jpeg2000Component *comp,
                               Jpeg2000CodingStyle *codsty,
                               Jpeg2000QuantStyle *qntsty,
                               int cbps, int dx, int dy,
                               AVCodecContext *avctx)
{
    int reslevelno, bandno, gbandno = 0, ret, i, j;
    uint32_t csize;

    if (codsty->nreslevels2decode <= 0) {
        av_log(avctx, AV_LOG_ERROR, "nreslevels2decode %d invalid or uninitialized\n", codsty->nreslevels2decode);
        return AVERROR_INVALIDDATA;
    }

    if (ret = ff_jpeg2000_dwt_init(&comp->dwt, comp->coord,
                                   codsty->nreslevels2decode - 1,
                                   codsty->transform))
        return ret;
    // component size comp->coord is uint16_t so ir cannot overflow
    csize = (comp->coord[0][1] - comp->coord[0][0]) *
            (comp->coord[1][1] - comp->coord[1][0]);

    if (codsty->transform == FF_DWT97) {
        csize += AV_INPUT_BUFFER_PADDING_SIZE / sizeof(*comp->f_data);
        comp->i_data = NULL;
        comp->f_data = av_mallocz_array(csize, sizeof(*comp->f_data));
        if (!comp->f_data)
            return AVERROR(ENOMEM);
    } else {
        csize += AV_INPUT_BUFFER_PADDING_SIZE / sizeof(*comp->i_data);
        comp->f_data = NULL;
        comp->i_data = av_mallocz_array(csize, sizeof(*comp->i_data));
        if (!comp->i_data)
            return AVERROR(ENOMEM);
    }
    comp->reslevel = av_mallocz_array(codsty->nreslevels, sizeof(*comp->reslevel));
    if (!comp->reslevel)
        return AVERROR(ENOMEM);
    /* LOOP on resolution levels */
    for (reslevelno = 0; reslevelno < codsty->nreslevels; reslevelno++) {
        int declvl = codsty->nreslevels - reslevelno;    // N_L -r see  ISO/IEC 15444-1:2002 B.5
        Jpeg2000ResLevel *reslevel = comp->reslevel + reslevelno;

        /* Compute borders for each resolution level.
         * Computation of trx_0, trx_1, try_0 and try_1.
         * see ISO/IEC 15444-1:2002 eq. B.5 and B-14 */
        for (i = 0; i < 2; i++)
            for (j = 0; j < 2; j++)
                reslevel->coord[i][j] =
                    ff_jpeg2000_ceildivpow2(comp->coord_o[i][j], declvl - 1);
        // update precincts size: 2^n value
        reslevel->log2_prec_width  = codsty->log2_prec_widths[reslevelno];
        reslevel->log2_prec_height = codsty->log2_prec_heights[reslevelno];

        /* Number of bands for each resolution level */
        if (reslevelno == 0)
            reslevel->nbands = 1;
        else
            reslevel->nbands = 3;

        /* Number of precincts which span the tile for resolution level reslevelno
         * see B.6 in ISO/IEC 15444-1:2002 eq. B-16
         * num_precincts_x = |- trx_1 / 2 ^ log2_prec_width) -| - (trx_0 / 2 ^ log2_prec_width)
         * num_precincts_y = |- try_1 / 2 ^ log2_prec_width) -| - (try_0 / 2 ^ log2_prec_width)
         * for Dcinema profiles in JPEG 2000
         * num_precincts_x = |- trx_1 / 2 ^ log2_prec_width) -|
         * num_precincts_y = |- try_1 / 2 ^ log2_prec_width) -| */
        if (reslevel->coord[0][1] == reslevel->coord[0][0])
            reslevel->num_precincts_x = 0;
        else
            reslevel->num_precincts_x =
                ff_jpeg2000_ceildivpow2(reslevel->coord[0][1],
                                        reslevel->log2_prec_width) -
                (reslevel->coord[0][0] >> reslevel->log2_prec_width);

        if (reslevel->coord[1][1] == reslevel->coord[1][0])
            reslevel->num_precincts_y = 0;
        else
            reslevel->num_precincts_y =
                ff_jpeg2000_ceildivpow2(reslevel->coord[1][1],
                                        reslevel->log2_prec_height) -
                (reslevel->coord[1][0] >> reslevel->log2_prec_height);

        reslevel->band = av_mallocz_array(reslevel->nbands, sizeof(*reslevel->band));
        if (!reslevel->band)
            return AVERROR(ENOMEM);

        for (bandno = 0; bandno < reslevel->nbands; bandno++, gbandno++) {
            ret = init_band(avctx, reslevel,
                            comp, codsty, qntsty,
                            bandno, gbandno, reslevelno,
                            cbps, dx, dy);
            if (ret < 0)
                return ret;
        }
    }
    return 0;
}

void ff_jpeg2000_reinit(Jpeg2000Component *comp, Jpeg2000CodingStyle *codsty)
{
    int reslevelno, bandno, cblkno, precno;
    for (reslevelno = 0; reslevelno < codsty->nreslevels; reslevelno++) {
        Jpeg2000ResLevel *rlevel = comp->reslevel + reslevelno;
        for (bandno = 0; bandno < rlevel->nbands; bandno++) {
            Jpeg2000Band *band = rlevel->band + bandno;
            for(precno = 0; precno < rlevel->num_precincts_x * rlevel->num_precincts_y; precno++) {
                Jpeg2000Prec *prec = band->prec + precno;
                tag_tree_zero(prec->zerobits, prec->nb_codeblocks_width, prec->nb_codeblocks_height);
                tag_tree_zero(prec->cblkincl, prec->nb_codeblocks_width, prec->nb_codeblocks_height);
                for (cblkno = 0; cblkno < prec->nb_codeblocks_width * prec->nb_codeblocks_height; cblkno++) {
                    Jpeg2000Cblk *cblk = prec->cblk + cblkno;
                    cblk->length = 0;
                    cblk->lblock = 3;
                }
            }
        }
    }
}

void ff_jpeg2000_cleanup(Jpeg2000Component *comp, Jpeg2000CodingStyle *codsty)
{
    int reslevelno, bandno, precno;
    for (reslevelno = 0;
         comp->reslevel && reslevelno < codsty->nreslevels;
         reslevelno++) {
        Jpeg2000ResLevel *reslevel;

        if (!comp->reslevel)
            continue;

        reslevel = comp->reslevel + reslevelno;
        for (bandno = 0; bandno < reslevel->nbands; bandno++) {
            Jpeg2000Band *band;

            if (!reslevel->band)
                continue;

            band = reslevel->band + bandno;
            for (precno = 0; precno < reslevel->num_precincts_x * reslevel->num_precincts_y; precno++) {
                if (band->prec) {
                    Jpeg2000Prec *prec = band->prec + precno;
                    av_freep(&prec->zerobits);
                    av_freep(&prec->cblkincl);
                    av_freep(&prec->cblk);
                }
            }

            av_freep(&band->prec);
        }
        av_freep(&reslevel->band);
    }

    ff_dwt_destroy(&comp->dwt);
    av_freep(&comp->reslevel);
    av_freep(&comp->i_data);
    av_freep(&comp->f_data);
}<|MERGE_RESOLUTION|>--- conflicted
+++ resolved
@@ -263,37 +263,40 @@
     Jpeg2000Prec *prec = band->prec + precno;
     int nb_codeblocks, cblkno;
 
+    prec->decoded_layers = 0;
+
     /* TODO: Explain formula for JPEG200 DCINEMA. */
     /* TODO: Verify with previous count of codeblocks per band */
 
     /* Compute P_x0 */
-    prec->coord[0][0] = (precno % reslevel->num_precincts_x) *
+    prec->coord[0][0] = ((band->coord[0][0] >> log2_band_prec_width) + precno % reslevel->num_precincts_x) *
                         (1 << log2_band_prec_width);
-    prec->coord[0][0] = FFMAX(prec->coord[0][0], band->coord[0][0]);
 
     /* Compute P_y0 */
-    prec->coord[1][0] = (precno / reslevel->num_precincts_x) *
+    prec->coord[1][0] = ((band->coord[1][0] >> log2_band_prec_height) + precno / reslevel->num_precincts_x) *
                         (1 << log2_band_prec_height);
-    prec->coord[1][0] = FFMAX(prec->coord[1][0], band->coord[1][0]);
 
     /* Compute P_x1 */
     prec->coord[0][1] = prec->coord[0][0] +
                         (1 << log2_band_prec_width);
+    prec->coord[0][0] = FFMAX(prec->coord[0][0], band->coord[0][0]);
     prec->coord[0][1] = FFMIN(prec->coord[0][1], band->coord[0][1]);
 
     /* Compute P_y1 */
     prec->coord[1][1] = prec->coord[1][0] +
                         (1 << log2_band_prec_height);
+    prec->coord[1][0] = FFMAX(prec->coord[1][0], band->coord[1][0]);
     prec->coord[1][1] = FFMIN(prec->coord[1][1], band->coord[1][1]);
 
     prec->nb_codeblocks_width =
-        ff_jpeg2000_ceildivpow2(prec->coord[0][1] -
-                                prec->coord[0][0],
-                                band->log2_cblk_width);
+        ff_jpeg2000_ceildivpow2(prec->coord[0][1],
+                                band->log2_cblk_width)
+        - (prec->coord[0][0] >> band->log2_cblk_width);
     prec->nb_codeblocks_height =
-        ff_jpeg2000_ceildivpow2(prec->coord[1][1] -
-                                prec->coord[1][0],
-                                band->log2_cblk_height);
+        ff_jpeg2000_ceildivpow2(prec->coord[1][1],
+                                band->log2_cblk_height)
+        - (prec->coord[1][0] >> band->log2_cblk_height);
+
 
     /* Tag trees initialization */
     prec->cblkincl =
@@ -308,6 +311,10 @@
     if (!prec->zerobits)
         return AVERROR(ENOMEM);
 
+    if (prec->nb_codeblocks_width * (uint64_t)prec->nb_codeblocks_height > INT_MAX) {
+        prec->cblk = NULL;
+        return AVERROR(ENOMEM);
+    }
     nb_codeblocks = prec->nb_codeblocks_width * prec->nb_codeblocks_height;
     prec->cblk = av_mallocz_array(nb_codeblocks, sizeof(*prec->cblk));
     if (!prec->cblk)
@@ -318,12 +325,12 @@
 
         /* Compute coordinates of codeblocks */
         /* Compute Cx0*/
-        Cx0 = (prec->coord[0][0] >> band->log2_cblk_width) << band->log2_cblk_width;
+        Cx0 = ((prec->coord[0][0]) >> band->log2_cblk_width) << band->log2_cblk_width;
         Cx0 = Cx0 + ((cblkno % prec->nb_codeblocks_width)  << band->log2_cblk_width);
         cblk->coord[0][0] = FFMAX(Cx0, prec->coord[0][0]);
 
         /* Compute Cy0*/
-        Cy0 = (prec->coord[1][0] >> band->log2_cblk_height) << band->log2_cblk_height;
+        Cy0 = ((prec->coord[1][0]) >> band->log2_cblk_height) << band->log2_cblk_height;
         Cy0 = Cy0 + ((cblkno / prec->nb_codeblocks_width)   << band->log2_cblk_height);
         cblk->coord[1][0] = FFMAX(Cy0, prec->coord[1][0]);
 
@@ -351,7 +358,7 @@
         cblk->zero      = 0;
         cblk->lblock    = 3;
         cblk->length    = 0;
-        cblk->lengthinc = 0;
+        memset(cblk->lengthinc, 0, sizeof(cblk->lengthinc));
         cblk->npasses   = 0;
     }
 
@@ -426,115 +433,11 @@
         return AVERROR(ENOMEM);
 
     for (precno = 0; precno < nb_precincts; precno++) {
-<<<<<<< HEAD
-        Jpeg2000Prec *prec = band->prec + precno;
-        int nb_codeblocks;
-
-        prec->decoded_layers = 0;
-
-        /* TODO: Explain formula for JPEG200 DCINEMA. */
-        /* TODO: Verify with previous count of codeblocks per band */
-
-        /* Compute P_x0 */
-        prec->coord[0][0] = ((band->coord[0][0] >> log2_band_prec_width) + precno % reslevel->num_precincts_x) *
-                            (1 << log2_band_prec_width);
-
-        /* Compute P_y0 */
-        prec->coord[1][0] = ((band->coord[1][0] >> log2_band_prec_height) + precno / reslevel->num_precincts_x) *
-                            (1 << log2_band_prec_height);
-
-        /* Compute P_x1 */
-        prec->coord[0][1] = prec->coord[0][0] +
-                            (1 << log2_band_prec_width);
-        prec->coord[0][0] = FFMAX(prec->coord[0][0], band->coord[0][0]);
-        prec->coord[0][1] = FFMIN(prec->coord[0][1], band->coord[0][1]);
-
-        /* Compute P_y1 */
-        prec->coord[1][1] = prec->coord[1][0] +
-                            (1 << log2_band_prec_height);
-        prec->coord[1][0] = FFMAX(prec->coord[1][0], band->coord[1][0]);
-        prec->coord[1][1] = FFMIN(prec->coord[1][1], band->coord[1][1]);
-
-        prec->nb_codeblocks_width =
-            ff_jpeg2000_ceildivpow2(prec->coord[0][1],
-                                    band->log2_cblk_width)
-            - (prec->coord[0][0] >> band->log2_cblk_width);
-        prec->nb_codeblocks_height =
-            ff_jpeg2000_ceildivpow2(prec->coord[1][1],
-                                    band->log2_cblk_height)
-            - (prec->coord[1][0] >> band->log2_cblk_height);
-
-
-        /* Tag trees initialization */
-        prec->cblkincl =
-            ff_jpeg2000_tag_tree_init(prec->nb_codeblocks_width,
-                                      prec->nb_codeblocks_height);
-        if (!prec->cblkincl)
-            return AVERROR(ENOMEM);
-
-        prec->zerobits =
-            ff_jpeg2000_tag_tree_init(prec->nb_codeblocks_width,
-                                      prec->nb_codeblocks_height);
-        if (!prec->zerobits)
-            return AVERROR(ENOMEM);
-
-        if (prec->nb_codeblocks_width * (uint64_t)prec->nb_codeblocks_height > INT_MAX) {
-            prec->cblk = NULL;
-            return AVERROR(ENOMEM);
-        }
-        nb_codeblocks = prec->nb_codeblocks_width * prec->nb_codeblocks_height;
-        prec->cblk = av_mallocz_array(nb_codeblocks, sizeof(*prec->cblk));
-        if (!prec->cblk)
-            return AVERROR(ENOMEM);
-        for (cblkno = 0; cblkno < nb_codeblocks; cblkno++) {
-            Jpeg2000Cblk *cblk = prec->cblk + cblkno;
-            uint16_t Cx0, Cy0;
-
-            /* Compute coordinates of codeblocks */
-            /* Compute Cx0*/
-            Cx0 = ((prec->coord[0][0]) >> band->log2_cblk_width) << band->log2_cblk_width;
-            Cx0 = Cx0 + ((cblkno % prec->nb_codeblocks_width)  << band->log2_cblk_width);
-            cblk->coord[0][0] = FFMAX(Cx0, prec->coord[0][0]);
-
-            /* Compute Cy0*/
-            Cy0 = ((prec->coord[1][0]) >> band->log2_cblk_height) << band->log2_cblk_height;
-            Cy0 = Cy0 + ((cblkno / prec->nb_codeblocks_width)   << band->log2_cblk_height);
-            cblk->coord[1][0] = FFMAX(Cy0, prec->coord[1][0]);
-
-            /* Compute Cx1 */
-            cblk->coord[0][1] = FFMIN(Cx0 + (1 << band->log2_cblk_width),
-                                      prec->coord[0][1]);
-
-            /* Compute Cy1 */
-            cblk->coord[1][1] = FFMIN(Cy0 + (1 << band->log2_cblk_height),
-                                      prec->coord[1][1]);
-            /* Update code-blocks coordinates according sub-band position */
-            if ((bandno + !!reslevelno) & 1) {
-                cblk->coord[0][0] += comp->reslevel[reslevelno-1].coord[0][1] -
-                                     comp->reslevel[reslevelno-1].coord[0][0];
-                cblk->coord[0][1] += comp->reslevel[reslevelno-1].coord[0][1] -
-                                     comp->reslevel[reslevelno-1].coord[0][0];
-            }
-            if ((bandno + !!reslevelno) & 2) {
-                cblk->coord[1][0] += comp->reslevel[reslevelno-1].coord[1][1] -
-                                     comp->reslevel[reslevelno-1].coord[1][0];
-                cblk->coord[1][1] += comp->reslevel[reslevelno-1].coord[1][1] -
-                                     comp->reslevel[reslevelno-1].coord[1][0];
-            }
-
-            cblk->zero      = 0;
-            cblk->lblock    = 3;
-            cblk->length    = 0;
-            memset(cblk->lengthinc, 0, sizeof(cblk->lengthinc));
-            cblk->npasses   = 0;
-        }
-=======
         ret = init_prec(band, reslevel, comp,
                         precno, bandno, reslevelno,
                         log2_band_prec_width, log2_band_prec_height);
         if (ret < 0)
             return ret;
->>>>>>> 570fcaf3
     }
 
     return 0;
