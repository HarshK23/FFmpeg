--- conflicted
+++ resolved
@@ -26,10 +26,6 @@
  * common functions for use with the Xvid wrappers
  */
 
-<<<<<<< HEAD
-=======
-int ff_tempfile(const char *prefix, char **filename);
-
 struct MpegEncContext;
 
 /* rate control */
@@ -37,5 +33,4 @@
 void ff_xvid_rate_control_uninit(struct MpegEncContext *s);
 float ff_xvid_rate_estimate_qscale(struct MpegEncContext *s, int dry_run);
 
->>>>>>> d639dcda
 #endif /* AVCODEC_LIBXVID_H */