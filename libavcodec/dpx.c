/*
 * DPX (.dpx) image decoder
 * Copyright (c) 2009 Jimmy Christensen
 *
 * This file is part of FFmpeg.
 *
 * FFmpeg is free software; you can redistribute it and/or
 * modify it under the terms of the GNU Lesser General Public
 * License as published by the Free Software Foundation; either
 * version 2.1 of the License, or (at your option) any later version.
 *
 * FFmpeg is distributed in the hope that it will be useful,
 * but WITHOUT ANY WARRANTY; without even the implied warranty of
 * MERCHANTABILITY or FITNESS FOR A PARTICULAR PURPOSE.  See the GNU
 * Lesser General Public License for more details.
 *
 * You should have received a copy of the GNU Lesser General Public
 * License along with FFmpeg; if not, write to the Free Software
 * Foundation, Inc., 51 Franklin Street, Fifth Floor, Boston, MA 02110-1301 USA
 */

#include "libavutil/intreadwrite.h"
#include "libavutil/imgutils.h"
#include "bytestream.h"
#include "avcodec.h"
#include "internal.h"

static unsigned int read32(const uint8_t **ptr, int is_big)
{
    unsigned int temp;
    if (is_big) {
        temp = AV_RB32(*ptr);
    } else {
        temp = AV_RL32(*ptr);
    }
    *ptr += 4;
    return temp;
}

static uint16_t read10in32(const uint8_t **ptr, uint32_t * lbuf,
                                  int * n_datum, int is_big)
{
    if (*n_datum)
        (*n_datum)--;
    else {
        *lbuf = read32(ptr, is_big);
        *n_datum = 2;
    }

    *lbuf = (*lbuf << 10) | (*lbuf >> 22);

    return *lbuf & 0x3FF;
}

static int decode_frame(AVCodecContext *avctx,
                        void *data,
                        int *got_frame,
                        AVPacket *avpkt)
{
    const uint8_t *buf = avpkt->data;
    int buf_size       = avpkt->size;
<<<<<<< HEAD
    DPXContext *const s = avctx->priv_data;
    AVFrame *picture  = data;
    AVFrame *const p = &s->picture;
    uint8_t *ptr[AV_NUM_DATA_POINTERS];
=======
    AVFrame *const p = data;
    uint8_t *ptr;
>>>>>>> 759001c5

    unsigned int offset;
    int magic_num, endian;
    int x, y, i, ret;
    int w, h, bits_per_color, descriptor, elements, packing, total_size;

    unsigned int rgbBuffer = 0;
    int n_datum = 0;

    if (avpkt->size <= 1634) {
        av_log(avctx, AV_LOG_ERROR, "Packet too small for DPX header\n");
        return AVERROR_INVALIDDATA;
    }

    magic_num = AV_RB32(buf);
    buf += 4;

    /* Check if the files "magic number" is "SDPX" which means it uses
     * big-endian or XPDS which is for little-endian files */
    if (magic_num == AV_RL32("SDPX")) {
        endian = 0;
    } else if (magic_num == AV_RB32("SDPX")) {
        endian = 1;
    } else {
        av_log(avctx, AV_LOG_ERROR, "DPX marker not found\n");
        return AVERROR_INVALIDDATA;
    }

    offset = read32(&buf, endian);
    if (avpkt->size <= offset) {
        av_log(avctx, AV_LOG_ERROR, "Invalid data start offset\n");
        return AVERROR_INVALIDDATA;
    }
    // Need to end in 0x304 offset from start of file
    buf = avpkt->data + 0x304;
    w = read32(&buf, endian);
    h = read32(&buf, endian);
    if ((ret = av_image_check_size(w, h, 0, avctx)) < 0)
        return ret;

    if (w != avctx->width || h != avctx->height)
        avcodec_set_dimensions(avctx, w, h);

    // Need to end in 0x320 to read the descriptor
    buf += 20;
    descriptor = buf[0];

    // Need to end in 0x323 to read the bits per color
    buf += 3;
    avctx->bits_per_raw_sample =
    bits_per_color = buf[0];
    buf++;
    packing = *((uint16_t*)buf);

    buf += 824;
    avctx->sample_aspect_ratio.num = read32(&buf, endian);
    avctx->sample_aspect_ratio.den = read32(&buf, endian);
    if (avctx->sample_aspect_ratio.num > 0 && avctx->sample_aspect_ratio.den > 0)
        av_reduce(&avctx->sample_aspect_ratio.num, &avctx->sample_aspect_ratio.den,
                   avctx->sample_aspect_ratio.num,  avctx->sample_aspect_ratio.den,
                  0x10000);
    else
        avctx->sample_aspect_ratio = (AVRational){ 0, 1 };

    switch (descriptor) {
        case 51: // RGBA
            elements = 4;
            break;
        case 50: // RGB
            elements = 3;
            break;
        default:
            av_log(avctx, AV_LOG_ERROR, "Unsupported descriptor %d\n", descriptor);
            return AVERROR_INVALIDDATA;
    }

    switch (bits_per_color) {
        case 8:
            if (elements == 4) {
                avctx->pix_fmt = AV_PIX_FMT_RGBA;
            } else {
                avctx->pix_fmt = AV_PIX_FMT_RGB24;
            }
            total_size = avctx->width * avctx->height * elements;
            break;
        case 10:
            if (!packing) {
                av_log(avctx, AV_LOG_ERROR, "Packing to 32bit required\n");
                return -1;
            }
            avctx->pix_fmt = AV_PIX_FMT_GBRP10;
            total_size = (avctx->width * avctx->height * elements + 2) / 3 * 4;
            break;
        case 12:
            if (!packing) {
                av_log(avctx, AV_LOG_ERROR, "Packing to 16bit required\n");
                return -1;
            }
            if (endian) {
                avctx->pix_fmt = AV_PIX_FMT_GBRP12BE;
            } else {
                avctx->pix_fmt = AV_PIX_FMT_GBRP12LE;
            }
            total_size = 2 * avctx->width * avctx->height * elements;
            break;
        case 16:
            if (endian) {
                avctx->pix_fmt = elements == 4 ? AV_PIX_FMT_RGBA64BE : AV_PIX_FMT_RGB48BE;
            } else {
                avctx->pix_fmt = elements == 4 ? AV_PIX_FMT_RGBA64LE : AV_PIX_FMT_RGB48LE;
            }
            total_size = 2 * avctx->width * avctx->height * elements;
            break;
        default:
            av_log(avctx, AV_LOG_ERROR, "Unsupported color depth : %d\n", bits_per_color);
            return AVERROR_INVALIDDATA;
    }

<<<<<<< HEAD
    if (s->picture.data[0])
        avctx->release_buffer(avctx, &s->picture);
    if ((ret = ff_get_buffer(avctx, p)) < 0) {
=======
    if ((ret = av_image_check_size(w, h, 0, avctx)) < 0)
        return ret;
    if (w != avctx->width || h != avctx->height)
        avcodec_set_dimensions(avctx, w, h);
    if ((ret = ff_get_buffer(avctx, p, 0)) < 0) {
>>>>>>> 759001c5
        av_log(avctx, AV_LOG_ERROR, "get_buffer() failed\n");
        return ret;
    }

    // Move pointer to offset from start of file
    buf =  avpkt->data + offset;

    for (i=0; i<AV_NUM_DATA_POINTERS; i++)
        ptr[i] = p->data[i];

    if (total_size + (int64_t)offset > avpkt->size) {
        av_log(avctx, AV_LOG_ERROR, "Overread buffer. Invalid header?\n");
        return AVERROR_INVALIDDATA;
    }
    switch (bits_per_color) {
    case 10:
        for (x = 0; x < avctx->height; x++) {
            uint16_t *dst[3] = {(uint16_t*)ptr[0],
                                (uint16_t*)ptr[1],
                                (uint16_t*)ptr[2]};
            for (y = 0; y < avctx->width; y++) {
                *dst[2]++ = read10in32(&buf, &rgbBuffer,
                                       &n_datum, endian);
                *dst[0]++ = read10in32(&buf, &rgbBuffer,
                                       &n_datum, endian);
                *dst[1]++ = read10in32(&buf, &rgbBuffer,
                                       &n_datum, endian);
                // For 10 bit, ignore alpha
                if (elements == 4)
                    read10in32(&buf, &rgbBuffer,
                               &n_datum, endian);
            }
            for (i = 0; i < 3; i++)
                ptr[i] += p->linesize[i];
        }
        break;
    case 12:
        for (x = 0; x < avctx->height; x++) {
            uint16_t *dst[3] = {(uint16_t*)ptr[0],
                                (uint16_t*)ptr[1],
                                (uint16_t*)ptr[2]};
            for (y = 0; y < avctx->width; y++) {
                *dst[2] = *((uint16_t*)buf);
                *dst[2] = (*dst[2] >> 4) | (*dst[2] << 12);
                dst[2]++;
                buf += 2;
                *dst[0] = *((uint16_t*)buf);
                *dst[0] = (*dst[0] >> 4) | (*dst[0] << 12);
                dst[0]++;
                buf += 2;
                *dst[1] = *((uint16_t*)buf);
                *dst[1] = (*dst[1] >> 4) | (*dst[1] << 12);
                dst[1]++;
                buf += 2;
                // For 12 bit, ignore alpha
                if (elements == 4)
                    buf += 2;
            }
            for (i = 0; i < 3; i++)
                ptr[i] += p->linesize[i];
        }
        break;
    case 16:
        elements *= 2;
    case 8:
        for (x = 0; x < avctx->height; x++) {
            memcpy(ptr[0], buf, elements*avctx->width);
            ptr[0] += p->linesize[0];
            buf += elements*avctx->width;
        }
        break;
    }

    *got_frame = 1;

    return buf_size;
}

AVCodec ff_dpx_decoder = {
    .name           = "dpx",
    .type           = AVMEDIA_TYPE_VIDEO,
    .id             = AV_CODEC_ID_DPX,
    .decode         = decode_frame,
    .long_name      = NULL_IF_CONFIG_SMALL("DPX image"),
    .capabilities   = CODEC_CAP_DR1,
};<|MERGE_RESOLUTION|>--- conflicted
+++ resolved
@@ -59,15 +59,8 @@
 {
     const uint8_t *buf = avpkt->data;
     int buf_size       = avpkt->size;
-<<<<<<< HEAD
-    DPXContext *const s = avctx->priv_data;
-    AVFrame *picture  = data;
-    AVFrame *const p = &s->picture;
+    AVFrame *const p = data;
     uint8_t *ptr[AV_NUM_DATA_POINTERS];
-=======
-    AVFrame *const p = data;
-    uint8_t *ptr;
->>>>>>> 759001c5
 
     unsigned int offset;
     int magic_num, endian;
@@ -186,17 +179,7 @@
             return AVERROR_INVALIDDATA;
     }
 
-<<<<<<< HEAD
-    if (s->picture.data[0])
-        avctx->release_buffer(avctx, &s->picture);
-    if ((ret = ff_get_buffer(avctx, p)) < 0) {
-=======
-    if ((ret = av_image_check_size(w, h, 0, avctx)) < 0)
-        return ret;
-    if (w != avctx->width || h != avctx->height)
-        avcodec_set_dimensions(avctx, w, h);
     if ((ret = ff_get_buffer(avctx, p, 0)) < 0) {
->>>>>>> 759001c5
         av_log(avctx, AV_LOG_ERROR, "get_buffer() failed\n");
         return ret;
     }
