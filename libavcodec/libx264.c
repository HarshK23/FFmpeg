/*
 * H.264 encoding using the x264 library
 * Copyright (C) 2005  Mans Rullgard <mans@mansr.com>
 *
 * This file is part of FFmpeg.
 *
 * FFmpeg is free software; you can redistribute it and/or
 * modify it under the terms of the GNU Lesser General Public
 * License as published by the Free Software Foundation; either
 * version 2.1 of the License, or (at your option) any later version.
 *
 * FFmpeg is distributed in the hope that it will be useful,
 * but WITHOUT ANY WARRANTY; without even the implied warranty of
 * MERCHANTABILITY or FITNESS FOR A PARTICULAR PURPOSE.  See the GNU
 * Lesser General Public License for more details.
 *
 * You should have received a copy of the GNU Lesser General Public
 * License along with FFmpeg; if not, write to the Free Software
 * Foundation, Inc., 51 Franklin Street, Fifth Floor, Boston, MA 02110-1301 USA
 */

#include "libavutil/internal.h"
#include "libavutil/opt.h"
#include "libavutil/mem.h"
#include "libavutil/pixdesc.h"
#include "libavutil/stereo3d.h"
#include "avcodec.h"
#include "internal.h"

#if defined(_MSC_VER)
#define X264_API_IMPORTS 1
#endif

#include <x264.h>
#include <float.h>
#include <math.h>
#include <stdio.h>
#include <stdlib.h>
#include <string.h>

typedef struct X264Context {
    AVClass        *class;
    x264_param_t    params;
    x264_t         *enc;
    x264_picture_t  pic;
    uint8_t        *sei;
    int             sei_size;
    char *preset;
    char *tune;
    char *profile;
    char *level;
    int fastfirstpass;
    char *wpredp;
    char *x264opts;
    float crf;
    float crf_max;
    int cqp;
    int aq_mode;
    float aq_strength;
    char *psy_rd;
    int psy;
    int rc_lookahead;
    int weightp;
    int weightb;
    int ssim;
    int intra_refresh;
    int bluray_compat;
    int b_bias;
    int b_pyramid;
    int mixed_refs;
    int dct8x8;
    int fast_pskip;
    int aud;
    int mbtree;
    char *deblock;
    float cplxblur;
    char *partitions;
    int direct_pred;
    int slice_max_size;
    char *stats;
    int nal_hrd;
    char *x264_params;
} X264Context;

static void X264_log(void *p, int level, const char *fmt, va_list args)
{
    static const int level_map[] = {
        [X264_LOG_ERROR]   = AV_LOG_ERROR,
        [X264_LOG_WARNING] = AV_LOG_WARNING,
        [X264_LOG_INFO]    = AV_LOG_INFO,
        [X264_LOG_DEBUG]   = AV_LOG_DEBUG
    };

    if (level < 0 || level > X264_LOG_DEBUG)
        return;

    av_vlog(p, level_map[level], fmt, args);
}


static int encode_nals(AVCodecContext *ctx, AVPacket *pkt,
                       x264_nal_t *nals, int nnal)
{
    X264Context *x4 = ctx->priv_data;
    uint8_t *p;
    int i, size = x4->sei_size, ret;

    if (!nnal)
        return 0;

    for (i = 0; i < nnal; i++)
        size += nals[i].i_payload;

    if ((ret = ff_alloc_packet2(ctx, pkt, size)) < 0)
        return ret;

    p = pkt->data;

    /* Write the SEI as part of the first frame. */
    if (x4->sei_size > 0 && nnal > 0) {
        if (x4->sei_size > size) {
            av_log(ctx, AV_LOG_ERROR, "Error: nal buffer is too small\n");
            return -1;
        }
        memcpy(p, x4->sei, x4->sei_size);
        p += x4->sei_size;
        x4->sei_size = 0;
        av_freep(&x4->sei);
    }

    for (i = 0; i < nnal; i++){
        memcpy(p, nals[i].p_payload, nals[i].i_payload);
        p += nals[i].i_payload;
    }

    return 1;
}

static int avfmt2_num_planes(int avfmt)
{
    switch (avfmt) {
    case AV_PIX_FMT_YUV420P:
    case AV_PIX_FMT_YUVJ420P:
    case AV_PIX_FMT_YUV420P9:
    case AV_PIX_FMT_YUV420P10:
    case AV_PIX_FMT_YUV444P:
        return 3;

    case AV_PIX_FMT_BGR24:
    case AV_PIX_FMT_RGB24:
        return 1;

    default:
        return 3;
    }
}

static int X264_frame(AVCodecContext *ctx, AVPacket *pkt, const AVFrame *frame,
                      int *got_packet)
{
    X264Context *x4 = ctx->priv_data;
    x264_nal_t *nal;
    int nnal, i, ret;
<<<<<<< HEAD
    x264_picture_t pic_out = {0};
=======
    x264_picture_t pic_out;
    AVFrameSideData *side_data;
>>>>>>> 09cb75cd

    x264_picture_init( &x4->pic );
    x4->pic.img.i_csp   = x4->params.i_csp;
    if (x264_bit_depth > 8)
        x4->pic.img.i_csp |= X264_CSP_HIGH_DEPTH;
    x4->pic.img.i_plane = avfmt2_num_planes(ctx->pix_fmt);

    if (frame) {
        for (i = 0; i < x4->pic.img.i_plane; i++) {
            x4->pic.img.plane[i]    = frame->data[i];
            x4->pic.img.i_stride[i] = frame->linesize[i];
        }

        x4->pic.i_pts  = frame->pts;
        x4->pic.i_type =
            frame->pict_type == AV_PICTURE_TYPE_I ? X264_TYPE_KEYFRAME :
            frame->pict_type == AV_PICTURE_TYPE_P ? X264_TYPE_P :
            frame->pict_type == AV_PICTURE_TYPE_B ? X264_TYPE_B :
                                            X264_TYPE_AUTO;
        if (x4->params.b_interlaced && x4->params.b_tff != frame->top_field_first) {
            x4->params.b_tff = frame->top_field_first;
            x264_encoder_reconfig(x4->enc, &x4->params);
        }
        if (x4->params.vui.i_sar_height != ctx->sample_aspect_ratio.den ||
            x4->params.vui.i_sar_width  != ctx->sample_aspect_ratio.num) {
            x4->params.vui.i_sar_height = ctx->sample_aspect_ratio.den;
            x4->params.vui.i_sar_width  = ctx->sample_aspect_ratio.num;
            x264_encoder_reconfig(x4->enc, &x4->params);
        }

        side_data = av_frame_get_side_data(frame, AV_FRAME_DATA_STEREO3D);
        if (side_data) {
            AVStereo3D *stereo = (AVStereo3D *)side_data->data;
            int fpa_type;

            switch (stereo->type) {
            case AV_STEREO3D_CHECKERBOARD:
                fpa_type = 0;
                break;
            case AV_STEREO3D_LINES:
                fpa_type = 1;
                break;
            case AV_STEREO3D_COLUMNS:
                fpa_type = 2;
                break;
            case AV_STEREO3D_SIDEBYSIDE:
                fpa_type = 3;
                break;
            case AV_STEREO3D_TOPBOTTOM:
                fpa_type = 4;
                break;
            case AV_STEREO3D_FRAMESEQUENCE:
                fpa_type = 5;
                break;
            default:
                fpa_type = -1;
                break;
            }

            if (fpa_type != x4->params.i_frame_packing) {
                x4->params.i_frame_packing = fpa_type;
                x264_encoder_reconfig(x4->enc, &x4->params);
            }
        }
    }
    do {
        if (x264_encoder_encode(x4->enc, &nal, &nnal, frame? &x4->pic: NULL, &pic_out) < 0)
            return -1;

        ret = encode_nals(ctx, pkt, nal, nnal);
        if (ret < 0)
            return -1;
    } while (!ret && !frame && x264_encoder_delayed_frames(x4->enc));

    pkt->pts = pic_out.i_pts;
    pkt->dts = pic_out.i_dts;

    switch (pic_out.i_type) {
    case X264_TYPE_IDR:
    case X264_TYPE_I:
        ctx->coded_frame->pict_type = AV_PICTURE_TYPE_I;
        break;
    case X264_TYPE_P:
        ctx->coded_frame->pict_type = AV_PICTURE_TYPE_P;
        break;
    case X264_TYPE_B:
    case X264_TYPE_BREF:
        ctx->coded_frame->pict_type = AV_PICTURE_TYPE_B;
        break;
    }

    pkt->flags |= AV_PKT_FLAG_KEY*pic_out.b_keyframe;
    if (ret)
        ctx->coded_frame->quality = (pic_out.i_qpplus1 - 1) * FF_QP2LAMBDA;

    *got_packet = ret;
    return 0;
}

static av_cold int X264_close(AVCodecContext *avctx)
{
    X264Context *x4 = avctx->priv_data;

    av_freep(&avctx->extradata);
    av_free(x4->sei);

    if (x4->enc)
        x264_encoder_close(x4->enc);

    av_frame_free(&avctx->coded_frame);

    return 0;
}

#define OPT_STR(opt, param)                                                   \
    do {                                                                      \
        int ret;                                                              \
        if (param!=NULL && (ret = x264_param_parse(&x4->params, opt, param)) < 0) { \
            if(ret == X264_PARAM_BAD_NAME)                                    \
                av_log(avctx, AV_LOG_ERROR,                                   \
                        "bad option '%s': '%s'\n", opt, param);               \
            else                                                              \
                av_log(avctx, AV_LOG_ERROR,                                   \
                        "bad value for '%s': '%s'\n", opt, param);            \
            return -1;                                                        \
        }                                                                     \
    } while (0)

static int convert_pix_fmt(enum AVPixelFormat pix_fmt)
{
    switch (pix_fmt) {
    case AV_PIX_FMT_YUV420P:
    case AV_PIX_FMT_YUVJ420P:
    case AV_PIX_FMT_YUV420P9:
    case AV_PIX_FMT_YUV420P10: return X264_CSP_I420;
    case AV_PIX_FMT_YUV422P:
    case AV_PIX_FMT_YUVJ422P:
    case AV_PIX_FMT_YUV422P10: return X264_CSP_I422;
    case AV_PIX_FMT_YUV444P:
    case AV_PIX_FMT_YUVJ444P:
    case AV_PIX_FMT_YUV444P9:
    case AV_PIX_FMT_YUV444P10: return X264_CSP_I444;
#ifdef X264_CSP_BGR
    case AV_PIX_FMT_BGR24:
        return X264_CSP_BGR;

    case AV_PIX_FMT_RGB24:
        return X264_CSP_RGB;
#endif
    case AV_PIX_FMT_NV12:      return X264_CSP_NV12;
    case AV_PIX_FMT_NV16:
    case AV_PIX_FMT_NV20:      return X264_CSP_NV16;
    };
    return 0;
}

#define PARSE_X264_OPT(name, var)\
    if (x4->var && x264_param_parse(&x4->params, name, x4->var) < 0) {\
        av_log(avctx, AV_LOG_ERROR, "Error parsing option '%s' with value '%s'.\n", name, x4->var);\
        return AVERROR(EINVAL);\
    }

static av_cold int X264_init(AVCodecContext *avctx)
{
    X264Context *x4 = avctx->priv_data;
    int sw,sh;

    x264_param_default(&x4->params);

    x4->params.b_deblocking_filter         = avctx->flags & CODEC_FLAG_LOOP_FILTER;

    x4->params.rc.f_pb_factor             = avctx->b_quant_factor;
    x4->params.analyse.i_chroma_qp_offset = avctx->chromaoffset;
    if (x4->preset || x4->tune)
        if (x264_param_default_preset(&x4->params, x4->preset, x4->tune) < 0) {
            int i;
            av_log(avctx, AV_LOG_ERROR, "Error setting preset/tune %s/%s.\n", x4->preset, x4->tune);
            av_log(avctx, AV_LOG_INFO, "Possible presets:");
            for (i = 0; x264_preset_names[i]; i++)
                av_log(avctx, AV_LOG_INFO, " %s", x264_preset_names[i]);
            av_log(avctx, AV_LOG_INFO, "\n");
            av_log(avctx, AV_LOG_INFO, "Possible tunes:");
            for (i = 0; x264_tune_names[i]; i++)
                av_log(avctx, AV_LOG_INFO, " %s", x264_tune_names[i]);
            av_log(avctx, AV_LOG_INFO, "\n");
            return AVERROR(EINVAL);
        }

    if (avctx->level > 0)
        x4->params.i_level_idc = avctx->level;

    x4->params.pf_log               = X264_log;
    x4->params.p_log_private        = avctx;
    x4->params.i_log_level          = X264_LOG_DEBUG;
    x4->params.i_csp                = convert_pix_fmt(avctx->pix_fmt);

    OPT_STR("weightp", x4->wpredp);

    if (avctx->bit_rate) {
        x4->params.rc.i_bitrate   = avctx->bit_rate / 1000;
        x4->params.rc.i_rc_method = X264_RC_ABR;
    }
    x4->params.rc.i_vbv_buffer_size = avctx->rc_buffer_size / 1000;
    x4->params.rc.i_vbv_max_bitrate = avctx->rc_max_rate    / 1000;
    x4->params.rc.b_stat_write      = avctx->flags & CODEC_FLAG_PASS1;
    if (avctx->flags & CODEC_FLAG_PASS2) {
        x4->params.rc.b_stat_read = 1;
    } else {
        if (x4->crf >= 0) {
            x4->params.rc.i_rc_method   = X264_RC_CRF;
            x4->params.rc.f_rf_constant = x4->crf;
        } else if (x4->cqp >= 0) {
            x4->params.rc.i_rc_method   = X264_RC_CQP;
            x4->params.rc.i_qp_constant = x4->cqp;
        }

        if (x4->crf_max >= 0)
            x4->params.rc.f_rf_constant_max = x4->crf_max;
    }

    if (avctx->rc_buffer_size && avctx->rc_initial_buffer_occupancy > 0 &&
        (avctx->rc_initial_buffer_occupancy <= avctx->rc_buffer_size)) {
        x4->params.rc.f_vbv_buffer_init =
            (float)avctx->rc_initial_buffer_occupancy / avctx->rc_buffer_size;
    }

    OPT_STR("level", x4->level);

    if(x4->x264opts){
        const char *p= x4->x264opts;
        while(p){
            char param[256]={0}, val[256]={0};
            if(sscanf(p, "%255[^:=]=%255[^:]", param, val) == 1){
                OPT_STR(param, "1");
            }else
                OPT_STR(param, val);
            p= strchr(p, ':');
            p+=!!p;
        }
    }

    if (avctx->i_quant_factor > 0)
        x4->params.rc.f_ip_factor         = 1 / fabs(avctx->i_quant_factor);

    if (avctx->me_method == ME_EPZS)
        x4->params.analyse.i_me_method = X264_ME_DIA;
    else if (avctx->me_method == ME_HEX)
        x4->params.analyse.i_me_method = X264_ME_HEX;
    else if (avctx->me_method == ME_UMH)
        x4->params.analyse.i_me_method = X264_ME_UMH;
    else if (avctx->me_method == ME_FULL)
        x4->params.analyse.i_me_method = X264_ME_ESA;
    else if (avctx->me_method == ME_TESA)
        x4->params.analyse.i_me_method = X264_ME_TESA;

    if (avctx->gop_size >= 0)
        x4->params.i_keyint_max         = avctx->gop_size;
    if (avctx->max_b_frames >= 0)
        x4->params.i_bframe             = avctx->max_b_frames;
    if (avctx->scenechange_threshold >= 0)
        x4->params.i_scenecut_threshold = avctx->scenechange_threshold;
    if (avctx->qmin >= 0)
        x4->params.rc.i_qp_min          = avctx->qmin;
    if (avctx->qmax >= 0)
        x4->params.rc.i_qp_max          = avctx->qmax;
    if (avctx->max_qdiff >= 0)
        x4->params.rc.i_qp_step         = avctx->max_qdiff;
    if (avctx->qblur >= 0)
        x4->params.rc.f_qblur           = avctx->qblur;     /* temporally blur quants */
    if (avctx->qcompress >= 0)
        x4->params.rc.f_qcompress       = avctx->qcompress; /* 0.0 => cbr, 1.0 => constant qp */
    if (avctx->refs >= 0)
        x4->params.i_frame_reference    = avctx->refs;
    if (avctx->trellis >= 0)
        x4->params.analyse.i_trellis    = avctx->trellis;
    if (avctx->me_range >= 0)
        x4->params.analyse.i_me_range   = avctx->me_range;
    if (avctx->noise_reduction >= 0)
        x4->params.analyse.i_noise_reduction = avctx->noise_reduction;
    if (avctx->me_subpel_quality >= 0)
        x4->params.analyse.i_subpel_refine   = avctx->me_subpel_quality;
    if (avctx->b_frame_strategy >= 0)
        x4->params.i_bframe_adaptive = avctx->b_frame_strategy;
    if (avctx->keyint_min >= 0)
        x4->params.i_keyint_min = avctx->keyint_min;
    if (avctx->coder_type >= 0)
        x4->params.b_cabac = avctx->coder_type == FF_CODER_TYPE_AC;
    if (avctx->me_cmp >= 0)
        x4->params.analyse.b_chroma_me = avctx->me_cmp & FF_CMP_CHROMA;

    if (x4->aq_mode >= 0)
        x4->params.rc.i_aq_mode = x4->aq_mode;
    if (x4->aq_strength >= 0)
        x4->params.rc.f_aq_strength = x4->aq_strength;
    PARSE_X264_OPT("psy-rd", psy_rd);
    PARSE_X264_OPT("deblock", deblock);
    PARSE_X264_OPT("partitions", partitions);
    PARSE_X264_OPT("stats", stats);
    if (x4->psy >= 0)
        x4->params.analyse.b_psy  = x4->psy;
    if (x4->rc_lookahead >= 0)
        x4->params.rc.i_lookahead = x4->rc_lookahead;
    if (x4->weightp >= 0)
        x4->params.analyse.i_weighted_pred = x4->weightp;
    if (x4->weightb >= 0)
        x4->params.analyse.b_weighted_bipred = x4->weightb;
    if (x4->cplxblur >= 0)
        x4->params.rc.f_complexity_blur = x4->cplxblur;

    if (x4->ssim >= 0)
        x4->params.analyse.b_ssim = x4->ssim;
    if (x4->intra_refresh >= 0)
        x4->params.b_intra_refresh = x4->intra_refresh;
    if (x4->bluray_compat >= 0) {
        x4->params.b_bluray_compat = x4->bluray_compat;
        x4->params.b_vfr_input = 0;
    }
    if (x4->b_bias != INT_MIN)
        x4->params.i_bframe_bias              = x4->b_bias;
    if (x4->b_pyramid >= 0)
        x4->params.i_bframe_pyramid = x4->b_pyramid;
    if (x4->mixed_refs >= 0)
        x4->params.analyse.b_mixed_references = x4->mixed_refs;
    if (x4->dct8x8 >= 0)
        x4->params.analyse.b_transform_8x8    = x4->dct8x8;
    if (x4->fast_pskip >= 0)
        x4->params.analyse.b_fast_pskip       = x4->fast_pskip;
    if (x4->aud >= 0)
        x4->params.b_aud                      = x4->aud;
    if (x4->mbtree >= 0)
        x4->params.rc.b_mb_tree               = x4->mbtree;
    if (x4->direct_pred >= 0)
        x4->params.analyse.i_direct_mv_pred   = x4->direct_pred;

    if (x4->slice_max_size >= 0)
        x4->params.i_slice_max_size =  x4->slice_max_size;
    else {
        /*
         * Allow x264 to be instructed through AVCodecContext about the maximum
         * size of the RTP payload. For example, this enables the production of
         * payload suitable for the H.264 RTP packetization-mode 0 i.e. single
         * NAL unit per RTP packet.
         */
        if (avctx->rtp_payload_size)
            x4->params.i_slice_max_size = avctx->rtp_payload_size;
    }

    if (x4->fastfirstpass)
        x264_param_apply_fastfirstpass(&x4->params);

    /* Allow specifying the x264 profile through AVCodecContext. */
    if (!x4->profile)
        switch (avctx->profile) {
        case FF_PROFILE_H264_BASELINE:
            x4->profile = av_strdup("baseline");
            break;
        case FF_PROFILE_H264_HIGH:
            x4->profile = av_strdup("high");
            break;
        case FF_PROFILE_H264_HIGH_10:
            x4->profile = av_strdup("high10");
            break;
        case FF_PROFILE_H264_HIGH_422:
            x4->profile = av_strdup("high422");
            break;
        case FF_PROFILE_H264_HIGH_444:
            x4->profile = av_strdup("high444");
            break;
        case FF_PROFILE_H264_MAIN:
            x4->profile = av_strdup("main");
            break;
        default:
            break;
        }

    if (x4->nal_hrd >= 0)
        x4->params.i_nal_hrd = x4->nal_hrd;

    if (x4->profile)
        if (x264_param_apply_profile(&x4->params, x4->profile) < 0) {
            int i;
            av_log(avctx, AV_LOG_ERROR, "Error setting profile %s.\n", x4->profile);
            av_log(avctx, AV_LOG_INFO, "Possible profiles:");
            for (i = 0; x264_profile_names[i]; i++)
                av_log(avctx, AV_LOG_INFO, " %s", x264_profile_names[i]);
            av_log(avctx, AV_LOG_INFO, "\n");
            return AVERROR(EINVAL);
        }

    x4->params.i_width          = avctx->width;
    x4->params.i_height         = avctx->height;
    av_reduce(&sw, &sh, avctx->sample_aspect_ratio.num, avctx->sample_aspect_ratio.den, 4096);
    x4->params.vui.i_sar_width  = sw;
    x4->params.vui.i_sar_height = sh;
    x4->params.i_fps_num = x4->params.i_timebase_den = avctx->time_base.den;
    x4->params.i_fps_den = x4->params.i_timebase_num = avctx->time_base.num;

    x4->params.analyse.b_psnr = avctx->flags & CODEC_FLAG_PSNR;

    x4->params.i_threads      = avctx->thread_count;
    if (avctx->thread_type)
        x4->params.b_sliced_threads = avctx->thread_type == FF_THREAD_SLICE;

    x4->params.b_interlaced   = avctx->flags & CODEC_FLAG_INTERLACED_DCT;

    x4->params.b_open_gop     = !(avctx->flags & CODEC_FLAG_CLOSED_GOP);

    x4->params.i_slice_count  = avctx->slices;

    x4->params.vui.b_fullrange = avctx->pix_fmt == AV_PIX_FMT_YUVJ420P ||
                                 avctx->pix_fmt == AV_PIX_FMT_YUVJ422P ||
                                 avctx->pix_fmt == AV_PIX_FMT_YUVJ444P;

    if (avctx->flags & CODEC_FLAG_GLOBAL_HEADER)
        x4->params.b_repeat_headers = 0;

    if (x4->x264_params) {
        AVDictionary *dict    = NULL;
        AVDictionaryEntry *en = NULL;

        if (!av_dict_parse_string(&dict, x4->x264_params, "=", ":", 0)) {
            while ((en = av_dict_get(dict, "", en, AV_DICT_IGNORE_SUFFIX))) {
                if (x264_param_parse(&x4->params, en->key, en->value) < 0)
                    av_log(avctx, AV_LOG_WARNING,
                           "Error parsing option '%s = %s'.\n",
                            en->key, en->value);
            }

            av_dict_free(&dict);
        }
    }

    // update AVCodecContext with x264 parameters
    avctx->has_b_frames = x4->params.i_bframe ?
        x4->params.i_bframe_pyramid ? 2 : 1 : 0;
    if (avctx->max_b_frames < 0)
        avctx->max_b_frames = 0;

    avctx->bit_rate = x4->params.rc.i_bitrate*1000;

    x4->enc = x264_encoder_open(&x4->params);
    if (!x4->enc)
        return -1;

    avctx->coded_frame = av_frame_alloc();
    if (!avctx->coded_frame)
        return AVERROR(ENOMEM);

    if (avctx->flags & CODEC_FLAG_GLOBAL_HEADER) {
        x264_nal_t *nal;
        uint8_t *p;
        int nnal, s, i;

        s = x264_encoder_headers(x4->enc, &nal, &nnal);
        avctx->extradata = p = av_malloc(s);

        for (i = 0; i < nnal; i++) {
            /* Don't put the SEI in extradata. */
            if (nal[i].i_type == NAL_SEI) {
                av_log(avctx, AV_LOG_INFO, "%s\n", nal[i].p_payload+25);
                x4->sei_size = nal[i].i_payload;
                x4->sei      = av_malloc(x4->sei_size);
                memcpy(x4->sei, nal[i].p_payload, nal[i].i_payload);
                continue;
            }
            memcpy(p, nal[i].p_payload, nal[i].i_payload);
            p += nal[i].i_payload;
        }
        avctx->extradata_size = p - avctx->extradata;
    }

    return 0;
}

static const enum AVPixelFormat pix_fmts_8bit[] = {
    AV_PIX_FMT_YUV420P,
    AV_PIX_FMT_YUVJ420P,
    AV_PIX_FMT_YUV422P,
    AV_PIX_FMT_YUVJ422P,
    AV_PIX_FMT_YUV444P,
    AV_PIX_FMT_YUVJ444P,
    AV_PIX_FMT_NV12,
    AV_PIX_FMT_NV16,
    AV_PIX_FMT_NONE
};
static const enum AVPixelFormat pix_fmts_9bit[] = {
    AV_PIX_FMT_YUV420P9,
    AV_PIX_FMT_YUV444P9,
    AV_PIX_FMT_NONE
};
static const enum AVPixelFormat pix_fmts_10bit[] = {
    AV_PIX_FMT_YUV420P10,
    AV_PIX_FMT_YUV422P10,
    AV_PIX_FMT_YUV444P10,
    AV_PIX_FMT_NV20,
    AV_PIX_FMT_NONE
};
static const enum AVPixelFormat pix_fmts_8bit_rgb[] = {
#ifdef X264_CSP_BGR
    AV_PIX_FMT_BGR24,
    AV_PIX_FMT_RGB24,
#endif
    AV_PIX_FMT_NONE
};

static av_cold void X264_init_static(AVCodec *codec)
{
    if (x264_bit_depth == 8)
        codec->pix_fmts = pix_fmts_8bit;
    else if (x264_bit_depth == 9)
        codec->pix_fmts = pix_fmts_9bit;
    else if (x264_bit_depth == 10)
        codec->pix_fmts = pix_fmts_10bit;
}

#define OFFSET(x) offsetof(X264Context, x)
#define VE AV_OPT_FLAG_VIDEO_PARAM | AV_OPT_FLAG_ENCODING_PARAM
static const AVOption options[] = {
    { "preset",        "Set the encoding preset (cf. x264 --fullhelp)",   OFFSET(preset),        AV_OPT_TYPE_STRING, { .str = "medium" }, 0, 0, VE},
    { "tune",          "Tune the encoding params (cf. x264 --fullhelp)",  OFFSET(tune),          AV_OPT_TYPE_STRING, { 0 }, 0, 0, VE},
    { "profile",       "Set profile restrictions (cf. x264 --fullhelp) ", OFFSET(profile),       AV_OPT_TYPE_STRING, { 0 }, 0, 0, VE},
    { "fastfirstpass", "Use fast settings when encoding first pass",      OFFSET(fastfirstpass), AV_OPT_TYPE_INT,    { .i64 = 1 }, 0, 1, VE},
    {"level", "Specify level (as defined by Annex A)", OFFSET(level), AV_OPT_TYPE_STRING, {.str=NULL}, 0, 0, VE},
    {"passlogfile", "Filename for 2 pass stats", OFFSET(stats), AV_OPT_TYPE_STRING, {.str=NULL}, 0, 0, VE},
    {"wpredp", "Weighted prediction for P-frames", OFFSET(wpredp), AV_OPT_TYPE_STRING, {.str=NULL}, 0, 0, VE},
    {"x264opts", "x264 options", OFFSET(x264opts), AV_OPT_TYPE_STRING, {.str=NULL}, 0, 0, VE},
    { "crf",           "Select the quality for constant quality mode",    OFFSET(crf),           AV_OPT_TYPE_FLOAT,  {.dbl = -1 }, -1, FLT_MAX, VE },
    { "crf_max",       "In CRF mode, prevents VBV from lowering quality beyond this point.",OFFSET(crf_max), AV_OPT_TYPE_FLOAT, {.dbl = -1 }, -1, FLT_MAX, VE },
    { "qp",            "Constant quantization parameter rate control method",OFFSET(cqp),        AV_OPT_TYPE_INT,    { .i64 = -1 }, -1, INT_MAX, VE },
    { "aq-mode",       "AQ method",                                       OFFSET(aq_mode),       AV_OPT_TYPE_INT,    { .i64 = -1 }, -1, INT_MAX, VE, "aq_mode"},
    { "none",          NULL,                              0, AV_OPT_TYPE_CONST, {.i64 = X264_AQ_NONE},         INT_MIN, INT_MAX, VE, "aq_mode" },
    { "variance",      "Variance AQ (complexity mask)",   0, AV_OPT_TYPE_CONST, {.i64 = X264_AQ_VARIANCE},     INT_MIN, INT_MAX, VE, "aq_mode" },
    { "autovariance",  "Auto-variance AQ (experimental)", 0, AV_OPT_TYPE_CONST, {.i64 = X264_AQ_AUTOVARIANCE}, INT_MIN, INT_MAX, VE, "aq_mode" },
    { "aq-strength",   "AQ strength. Reduces blocking and blurring in flat and textured areas.", OFFSET(aq_strength), AV_OPT_TYPE_FLOAT, {.dbl = -1}, -1, FLT_MAX, VE},
    { "psy",           "Use psychovisual optimizations.",                 OFFSET(psy),           AV_OPT_TYPE_INT,    { .i64 = -1 }, -1, 1, VE },
    { "psy-rd",        "Strength of psychovisual optimization, in <psy-rd>:<psy-trellis> format.", OFFSET(psy_rd), AV_OPT_TYPE_STRING,  {0 }, 0, 0, VE},
    { "rc-lookahead",  "Number of frames to look ahead for frametype and ratecontrol", OFFSET(rc_lookahead), AV_OPT_TYPE_INT, { .i64 = -1 }, -1, INT_MAX, VE },
    { "weightb",       "Weighted prediction for B-frames.",               OFFSET(weightb),       AV_OPT_TYPE_INT,    { .i64 = -1 }, -1, 1, VE },
    { "weightp",       "Weighted prediction analysis method.",            OFFSET(weightp),       AV_OPT_TYPE_INT,    { .i64 = -1 }, -1, INT_MAX, VE, "weightp" },
    { "none",          NULL, 0, AV_OPT_TYPE_CONST, {.i64 = X264_WEIGHTP_NONE},   INT_MIN, INT_MAX, VE, "weightp" },
    { "simple",        NULL, 0, AV_OPT_TYPE_CONST, {.i64 = X264_WEIGHTP_SIMPLE}, INT_MIN, INT_MAX, VE, "weightp" },
    { "smart",         NULL, 0, AV_OPT_TYPE_CONST, {.i64 = X264_WEIGHTP_SMART},  INT_MIN, INT_MAX, VE, "weightp" },
    { "ssim",          "Calculate and print SSIM stats.",                 OFFSET(ssim),          AV_OPT_TYPE_INT,    { .i64 = -1 }, -1, 1, VE },
    { "intra-refresh", "Use Periodic Intra Refresh instead of IDR frames.",OFFSET(intra_refresh),AV_OPT_TYPE_INT,    { .i64 = -1 }, -1, 1, VE },
    { "bluray-compat", "Bluray compatibility workarounds.",               OFFSET(bluray_compat) ,AV_OPT_TYPE_INT,    { .i64 = -1 }, -1, 1, VE },
    { "b-bias",        "Influences how often B-frames are used",          OFFSET(b_bias),        AV_OPT_TYPE_INT,    { .i64 = INT_MIN}, INT_MIN, INT_MAX, VE },
    { "b-pyramid",     "Keep some B-frames as references.",               OFFSET(b_pyramid),     AV_OPT_TYPE_INT,    { .i64 = -1 }, -1, INT_MAX, VE, "b_pyramid" },
    { "none",          NULL,                                  0, AV_OPT_TYPE_CONST, {.i64 = X264_B_PYRAMID_NONE},   INT_MIN, INT_MAX, VE, "b_pyramid" },
    { "strict",        "Strictly hierarchical pyramid",       0, AV_OPT_TYPE_CONST, {.i64 = X264_B_PYRAMID_STRICT}, INT_MIN, INT_MAX, VE, "b_pyramid" },
    { "normal",        "Non-strict (not Blu-ray compatible)", 0, AV_OPT_TYPE_CONST, {.i64 = X264_B_PYRAMID_NORMAL}, INT_MIN, INT_MAX, VE, "b_pyramid" },
    { "mixed-refs",    "One reference per partition, as opposed to one reference per macroblock", OFFSET(mixed_refs), AV_OPT_TYPE_INT, { .i64 = -1}, -1, 1, VE },
    { "8x8dct",        "High profile 8x8 transform.",                     OFFSET(dct8x8),        AV_OPT_TYPE_INT,    { .i64 = -1 }, -1, 1, VE},
    { "fast-pskip",    NULL,                                              OFFSET(fast_pskip),    AV_OPT_TYPE_INT,    { .i64 = -1 }, -1, 1, VE},
    { "aud",           "Use access unit delimiters.",                     OFFSET(aud),           AV_OPT_TYPE_INT,    { .i64 = -1 }, -1, 1, VE},
    { "mbtree",        "Use macroblock tree ratecontrol.",                OFFSET(mbtree),        AV_OPT_TYPE_INT,    { .i64 = -1 }, -1, 1, VE},
    { "deblock",       "Loop filter parameters, in <alpha:beta> form.",   OFFSET(deblock),       AV_OPT_TYPE_STRING, { 0 },  0, 0, VE},
    { "cplxblur",      "Reduce fluctuations in QP (before curve compression)", OFFSET(cplxblur), AV_OPT_TYPE_FLOAT,  {.dbl = -1 }, -1, FLT_MAX, VE},
    { "partitions",    "A comma-separated list of partitions to consider. "
                       "Possible values: p8x8, p4x4, b8x8, i8x8, i4x4, none, all", OFFSET(partitions), AV_OPT_TYPE_STRING, { 0 }, 0, 0, VE},
    { "direct-pred",   "Direct MV prediction mode",                       OFFSET(direct_pred),   AV_OPT_TYPE_INT,    { .i64 = -1 }, -1, INT_MAX, VE, "direct-pred" },
    { "none",          NULL,      0,    AV_OPT_TYPE_CONST, { .i64 = X264_DIRECT_PRED_NONE },     0, 0, VE, "direct-pred" },
    { "spatial",       NULL,      0,    AV_OPT_TYPE_CONST, { .i64 = X264_DIRECT_PRED_SPATIAL },  0, 0, VE, "direct-pred" },
    { "temporal",      NULL,      0,    AV_OPT_TYPE_CONST, { .i64 = X264_DIRECT_PRED_TEMPORAL }, 0, 0, VE, "direct-pred" },
    { "auto",          NULL,      0,    AV_OPT_TYPE_CONST, { .i64 = X264_DIRECT_PRED_AUTO },     0, 0, VE, "direct-pred" },
    { "slice-max-size","Limit the size of each slice in bytes",           OFFSET(slice_max_size),AV_OPT_TYPE_INT,    { .i64 = -1 }, -1, INT_MAX, VE },
    { "stats",         "Filename for 2 pass stats",                       OFFSET(stats),         AV_OPT_TYPE_STRING, { 0 },  0,       0, VE },
    { "nal-hrd",       "Signal HRD information (requires vbv-bufsize; "
                       "cbr not allowed in .mp4)",                        OFFSET(nal_hrd),       AV_OPT_TYPE_INT,    { .i64 = -1 }, -1, INT_MAX, VE, "nal-hrd" },
    { "none",          NULL, 0, AV_OPT_TYPE_CONST, {.i64 = X264_NAL_HRD_NONE}, INT_MIN, INT_MAX, VE, "nal-hrd" },
    { "vbr",           NULL, 0, AV_OPT_TYPE_CONST, {.i64 = X264_NAL_HRD_VBR},  INT_MIN, INT_MAX, VE, "nal-hrd" },
    { "cbr",           NULL, 0, AV_OPT_TYPE_CONST, {.i64 = X264_NAL_HRD_CBR},  INT_MIN, INT_MAX, VE, "nal-hrd" },
    { "x264-params",  "Override the x264 configuration using a :-separated list of key=value parameters", OFFSET(x264_params), AV_OPT_TYPE_STRING, { 0 }, 0, 0, VE },
    { NULL },
};

static const AVClass x264_class = {
    .class_name = "libx264",
    .item_name  = av_default_item_name,
    .option     = options,
    .version    = LIBAVUTIL_VERSION_INT,
};

static const AVClass rgbclass = {
    .class_name = "libx264rgb",
    .item_name  = av_default_item_name,
    .option     = options,
    .version    = LIBAVUTIL_VERSION_INT,
};

static const AVCodecDefault x264_defaults[] = {
    { "b",                "0" },
    { "bf",               "-1" },
    { "flags2",           "0" },
    { "g",                "-1" },
    { "i_qfactor",        "-1" },
    { "qmin",             "-1" },
    { "qmax",             "-1" },
    { "qdiff",            "-1" },
    { "qblur",            "-1" },
    { "qcomp",            "-1" },
//     { "rc_lookahead",     "-1" },
    { "refs",             "-1" },
    { "sc_threshold",     "-1" },
    { "trellis",          "-1" },
    { "nr",               "-1" },
    { "me_range",         "-1" },
    { "me_method",        "-1" },
    { "subq",             "-1" },
    { "b_strategy",       "-1" },
    { "keyint_min",       "-1" },
    { "coder",            "-1" },
    { "cmp",              "-1" },
    { "threads",          AV_STRINGIFY(X264_THREADS_AUTO) },
    { "thread_type",      "0" },
    { "flags",            "+cgop" },
    { "rc_init_occupancy","-1" },
    { NULL },
};

AVCodec ff_libx264_encoder = {
    .name             = "libx264",
    .long_name        = NULL_IF_CONFIG_SMALL("libx264 H.264 / AVC / MPEG-4 AVC / MPEG-4 part 10"),
    .type             = AVMEDIA_TYPE_VIDEO,
    .id               = AV_CODEC_ID_H264,
    .priv_data_size   = sizeof(X264Context),
    .init             = X264_init,
    .encode2          = X264_frame,
    .close            = X264_close,
    .capabilities     = CODEC_CAP_DELAY | CODEC_CAP_AUTO_THREADS,
    .priv_class       = &x264_class,
    .defaults         = x264_defaults,
    .init_static_data = X264_init_static,
};

AVCodec ff_libx264rgb_encoder = {
    .name           = "libx264rgb",
    .long_name      = NULL_IF_CONFIG_SMALL("libx264 H.264 / AVC / MPEG-4 AVC / MPEG-4 part 10 RGB"),
    .type           = AVMEDIA_TYPE_VIDEO,
    .id             = AV_CODEC_ID_H264,
    .priv_data_size = sizeof(X264Context),
    .init           = X264_init,
    .encode2        = X264_frame,
    .close          = X264_close,
    .capabilities   = CODEC_CAP_DELAY | CODEC_CAP_AUTO_THREADS,
    .priv_class     = &rgbclass,
    .defaults       = x264_defaults,
    .pix_fmts       = pix_fmts_8bit_rgb,
};<|MERGE_RESOLUTION|>--- conflicted
+++ resolved
@@ -161,12 +161,8 @@
     X264Context *x4 = ctx->priv_data;
     x264_nal_t *nal;
     int nnal, i, ret;
-<<<<<<< HEAD
     x264_picture_t pic_out = {0};
-=======
-    x264_picture_t pic_out;
     AVFrameSideData *side_data;
->>>>>>> 09cb75cd
 
     x264_picture_init( &x4->pic );
     x4->pic.img.i_csp   = x4->params.i_csp;
