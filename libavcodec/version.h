--- conflicted
+++ resolved
@@ -51,31 +51,14 @@
  * at once through the bump. This improves the git bisect-ability of the change.
  */
 
-<<<<<<< HEAD
 #ifndef FF_API_LOWRES
 #define FF_API_LOWRES            (LIBAVCODEC_VERSION_MAJOR < 59)
 #endif
 #ifndef FF_API_DEBUG_MV
 #define FF_API_DEBUG_MV          (LIBAVCODEC_VERSION_MAJOR < 58)
 #endif
-#ifndef FF_API_QSCALE_TYPE
-#define FF_API_QSCALE_TYPE       (LIBAVCODEC_VERSION_MAJOR < 58)
-#endif
 #ifndef FF_API_MB_TYPE
 #define FF_API_MB_TYPE           (LIBAVCODEC_VERSION_MAJOR < 58)
-#endif
-#ifndef FF_API_MAX_BFRAMES
-#define FF_API_MAX_BFRAMES       (LIBAVCODEC_VERSION_MAJOR < 58)
-#endif
-#ifndef FF_API_NEG_LINESIZES
-#define FF_API_NEG_LINESIZES     (LIBAVCODEC_VERSION_MAJOR < 58)
-=======
-#ifndef FF_API_MB_TYPE
-#define FF_API_MB_TYPE           (LIBAVCODEC_VERSION_MAJOR < 58)
-#endif
-#ifndef FF_API_FAST_MALLOC
-#define FF_API_FAST_MALLOC       (LIBAVCODEC_VERSION_MAJOR < 58)
->>>>>>> cbebc325
 #endif
 #ifndef FF_API_EMU_EDGE
 #define FF_API_EMU_EDGE          (LIBAVCODEC_VERSION_MAJOR < 58)
