/*
 * H.26L/H.264/AVC/JVT/14496-10/... decoder
 * Copyright (c) 2003 Michael Niedermayer <michaelni@gmx.at>
 *
 * This file is part of FFmpeg.
 *
 * FFmpeg is free software; you can redistribute it and/or
 * modify it under the terms of the GNU Lesser General Public
 * License as published by the Free Software Foundation; either
 * version 2.1 of the License, or (at your option) any later version.
 *
 * FFmpeg is distributed in the hope that it will be useful,
 * but WITHOUT ANY WARRANTY; without even the implied warranty of
 * MERCHANTABILITY or FITNESS FOR A PARTICULAR PURPOSE.  See the GNU
 * Lesser General Public License for more details.
 *
 * You should have received a copy of the GNU Lesser General Public
 * License along with FFmpeg; if not, write to the Free Software
 * Foundation, Inc., 51 Franklin Street, Fifth Floor, Boston, MA 02110-1301 USA
 */

/**
 * @file
 * H.264 / AVC / MPEG-4 part10 codec.
 * @author Michael Niedermayer <michaelni@gmx.at>
 */

#define UNCHECKED_BITSTREAM_READER 1

#include "libavutil/avassert.h"
#include "libavutil/display.h"
#include "libavutil/imgutils.h"
#include "libavutil/opt.h"
#include "libavutil/stereo3d.h"
#include "libavutil/timer.h"
#include "internal.h"
#include "bytestream.h"
#include "cabac.h"
#include "cabac_functions.h"
#include "error_resilience.h"
#include "avcodec.h"
#include "h264.h"
#include "h264dec.h"
#include "h2645_parse.h"
#include "h264data.h"
#include "h264chroma.h"
#include "h264_mvpred.h"
#include "h264_ps.h"
#include "golomb.h"
#include "mathops.h"
#include "me_cmp.h"
#include "mpegutils.h"
#include "profiles.h"
#include "rectangle.h"
#include "thread.h"
#include "vdpau_compat.h"

static int h264_decode_end(AVCodecContext *avctx);

const uint16_t ff_h264_mb_sizes[4] = { 256, 384, 512, 768 };

int avpriv_h264_has_num_reorder_frames(AVCodecContext *avctx)
{
    H264Context *h = avctx->priv_data;
    return h && h->ps.sps ? h->ps.sps->num_reorder_frames : 0;
}

static void h264_er_decode_mb(void *opaque, int ref, int mv_dir, int mv_type,
                              int (*mv)[2][4][2],
                              int mb_x, int mb_y, int mb_intra, int mb_skipped)
{
    H264Context *h = opaque;
    H264SliceContext *sl = &h->slice_ctx[0];

    sl->mb_x = mb_x;
    sl->mb_y = mb_y;
    sl->mb_xy = mb_x + mb_y * h->mb_stride;
    memset(sl->non_zero_count_cache, 0, sizeof(sl->non_zero_count_cache));
    av_assert1(ref >= 0);
    /* FIXME: It is possible albeit uncommon that slice references
     * differ between slices. We take the easy approach and ignore
     * it for now. If this turns out to have any relevance in
     * practice then correct remapping should be added. */
    if (ref >= sl->ref_count[0])
        ref = 0;
    if (!sl->ref_list[0][ref].data[0]) {
        av_log(h->avctx, AV_LOG_DEBUG, "Reference not available for error concealing\n");
        ref = 0;
    }
    if ((sl->ref_list[0][ref].reference&3) != 3) {
        av_log(h->avctx, AV_LOG_DEBUG, "Reference invalid\n");
        return;
    }
    fill_rectangle(&h->cur_pic.ref_index[0][4 * sl->mb_xy],
                   2, 2, 2, ref, 1);
    fill_rectangle(&sl->ref_cache[0][scan8[0]], 4, 4, 8, ref, 1);
    fill_rectangle(sl->mv_cache[0][scan8[0]], 4, 4, 8,
                   pack16to32((*mv)[0][0][0], (*mv)[0][0][1]), 4);
    sl->mb_mbaff =
    sl->mb_field_decoding_flag = 0;
    ff_h264_hl_decode_mb(h, &h->slice_ctx[0]);
}

void ff_h264_draw_horiz_band(const H264Context *h, H264SliceContext *sl,
                             int y, int height)
{
    AVCodecContext *avctx = h->avctx;
    const AVFrame   *src  = h->cur_pic.f;
    const AVPixFmtDescriptor *desc = av_pix_fmt_desc_get(avctx->pix_fmt);
    int vshift = desc->log2_chroma_h;
    const int field_pic = h->picture_structure != PICT_FRAME;
    if (field_pic) {
        height <<= 1;
        y      <<= 1;
    }

    height = FFMIN(height, avctx->height - y);

    if (field_pic && h->first_field && !(avctx->slice_flags & SLICE_FLAG_ALLOW_FIELD))
        return;

    if (avctx->draw_horiz_band) {
        int offset[AV_NUM_DATA_POINTERS];
        int i;

        offset[0] = y * src->linesize[0];
        offset[1] =
        offset[2] = (y >> vshift) * src->linesize[1];
        for (i = 3; i < AV_NUM_DATA_POINTERS; i++)
            offset[i] = 0;

        emms_c();

        avctx->draw_horiz_band(avctx, src, offset,
                               y, h->picture_structure, height);
    }
}

void ff_h264_free_tables(H264Context *h)
{
    int i;

    av_freep(&h->intra4x4_pred_mode);
    av_freep(&h->chroma_pred_mode_table);
    av_freep(&h->cbp_table);
    av_freep(&h->mvd_table[0]);
    av_freep(&h->mvd_table[1]);
    av_freep(&h->direct_table);
    av_freep(&h->non_zero_count);
    av_freep(&h->slice_table_base);
    h->slice_table = NULL;
    av_freep(&h->list_counts);

    av_freep(&h->mb2b_xy);
    av_freep(&h->mb2br_xy);

    av_buffer_pool_uninit(&h->qscale_table_pool);
    av_buffer_pool_uninit(&h->mb_type_pool);
    av_buffer_pool_uninit(&h->motion_val_pool);
    av_buffer_pool_uninit(&h->ref_index_pool);

    for (i = 0; i < h->nb_slice_ctx; i++) {
        H264SliceContext *sl = &h->slice_ctx[i];

        av_freep(&sl->dc_val_base);
        av_freep(&sl->er.mb_index2xy);
        av_freep(&sl->er.error_status_table);
        av_freep(&sl->er.er_temp_buffer);

        av_freep(&sl->bipred_scratchpad);
        av_freep(&sl->edge_emu_buffer);
        av_freep(&sl->top_borders[0]);
        av_freep(&sl->top_borders[1]);

        sl->bipred_scratchpad_allocated = 0;
        sl->edge_emu_buffer_allocated   = 0;
        sl->top_borders_allocated[0]    = 0;
        sl->top_borders_allocated[1]    = 0;
    }
}

int ff_h264_alloc_tables(H264Context *h)
{
    const int big_mb_num = h->mb_stride * (h->mb_height + 1);
    const int row_mb_num = 2*h->mb_stride*FFMAX(h->nb_slice_ctx, 1);
    int x, y;

    FF_ALLOCZ_ARRAY_OR_GOTO(h->avctx, h->intra4x4_pred_mode,
                      row_mb_num, 8 * sizeof(uint8_t), fail)
    h->slice_ctx[0].intra4x4_pred_mode = h->intra4x4_pred_mode;

    FF_ALLOCZ_OR_GOTO(h->avctx, h->non_zero_count,
                      big_mb_num * 48 * sizeof(uint8_t), fail)
    FF_ALLOCZ_OR_GOTO(h->avctx, h->slice_table_base,
                      (big_mb_num + h->mb_stride) * sizeof(*h->slice_table_base), fail)
    FF_ALLOCZ_OR_GOTO(h->avctx, h->cbp_table,
                      big_mb_num * sizeof(uint16_t), fail)
    FF_ALLOCZ_OR_GOTO(h->avctx, h->chroma_pred_mode_table,
                      big_mb_num * sizeof(uint8_t), fail)
    FF_ALLOCZ_ARRAY_OR_GOTO(h->avctx, h->mvd_table[0],
                      row_mb_num, 16 * sizeof(uint8_t), fail);
    FF_ALLOCZ_ARRAY_OR_GOTO(h->avctx, h->mvd_table[1],
                      row_mb_num, 16 * sizeof(uint8_t), fail);
    h->slice_ctx[0].mvd_table[0] = h->mvd_table[0];
    h->slice_ctx[0].mvd_table[1] = h->mvd_table[1];

    FF_ALLOCZ_OR_GOTO(h->avctx, h->direct_table,
                      4 * big_mb_num * sizeof(uint8_t), fail);
    FF_ALLOCZ_OR_GOTO(h->avctx, h->list_counts,
                      big_mb_num * sizeof(uint8_t), fail)

    memset(h->slice_table_base, -1,
           (big_mb_num + h->mb_stride) * sizeof(*h->slice_table_base));
    h->slice_table = h->slice_table_base + h->mb_stride * 2 + 1;

    FF_ALLOCZ_OR_GOTO(h->avctx, h->mb2b_xy,
                      big_mb_num * sizeof(uint32_t), fail);
    FF_ALLOCZ_OR_GOTO(h->avctx, h->mb2br_xy,
                      big_mb_num * sizeof(uint32_t), fail);
    for (y = 0; y < h->mb_height; y++)
        for (x = 0; x < h->mb_width; x++) {
            const int mb_xy = x + y * h->mb_stride;
            const int b_xy  = 4 * x + 4 * y * h->b_stride;

            h->mb2b_xy[mb_xy]  = b_xy;
            h->mb2br_xy[mb_xy] = 8 * (FMO ? mb_xy : (mb_xy % (2 * h->mb_stride)));
        }

    return 0;

fail:
    ff_h264_free_tables(h);
    return AVERROR(ENOMEM);
}

/**
 * Init context
 * Allocate buffers which are not shared amongst multiple threads.
 */
int ff_h264_slice_context_init(H264Context *h, H264SliceContext *sl)
{
    ERContext *er = &sl->er;
    int mb_array_size = h->mb_height * h->mb_stride;
    int y_size  = (2 * h->mb_width + 1) * (2 * h->mb_height + 1);
    int c_size  = h->mb_stride * (h->mb_height + 1);
    int yc_size = y_size + 2   * c_size;
    int x, y, i;

    sl->ref_cache[0][scan8[5]  + 1] =
    sl->ref_cache[0][scan8[7]  + 1] =
    sl->ref_cache[0][scan8[13] + 1] =
    sl->ref_cache[1][scan8[5]  + 1] =
    sl->ref_cache[1][scan8[7]  + 1] =
    sl->ref_cache[1][scan8[13] + 1] = PART_NOT_AVAILABLE;

    if (sl != h->slice_ctx) {
        memset(er, 0, sizeof(*er));
    } else
    if (CONFIG_ERROR_RESILIENCE) {

        /* init ER */
        er->avctx          = h->avctx;
        er->decode_mb      = h264_er_decode_mb;
        er->opaque         = h;
        er->quarter_sample = 1;

        er->mb_num      = h->mb_num;
        er->mb_width    = h->mb_width;
        er->mb_height   = h->mb_height;
        er->mb_stride   = h->mb_stride;
        er->b8_stride   = h->mb_width * 2 + 1;

        // error resilience code looks cleaner with this
        FF_ALLOCZ_OR_GOTO(h->avctx, er->mb_index2xy,
                          (h->mb_num + 1) * sizeof(int), fail);

        for (y = 0; y < h->mb_height; y++)
            for (x = 0; x < h->mb_width; x++)
                er->mb_index2xy[x + y * h->mb_width] = x + y * h->mb_stride;

        er->mb_index2xy[h->mb_height * h->mb_width] = (h->mb_height - 1) *
                                                      h->mb_stride + h->mb_width;

        FF_ALLOCZ_OR_GOTO(h->avctx, er->error_status_table,
                          mb_array_size * sizeof(uint8_t), fail);

        FF_ALLOC_OR_GOTO(h->avctx, er->er_temp_buffer,
                         h->mb_height * h->mb_stride, fail);

        FF_ALLOCZ_OR_GOTO(h->avctx, sl->dc_val_base,
                          yc_size * sizeof(int16_t), fail);
        er->dc_val[0] = sl->dc_val_base + h->mb_width * 2 + 2;
        er->dc_val[1] = sl->dc_val_base + y_size + h->mb_stride + 1;
        er->dc_val[2] = er->dc_val[1] + c_size;
        for (i = 0; i < yc_size; i++)
            sl->dc_val_base[i] = 1024;
    }

    return 0;

fail:
    return AVERROR(ENOMEM); // ff_h264_free_tables will clean up for us
}

static int h264_init_context(AVCodecContext *avctx, H264Context *h)
{
    int i;

    h->avctx                 = avctx;
    h->backup_width          = -1;
    h->backup_height         = -1;
    h->backup_pix_fmt        = AV_PIX_FMT_NONE;
    h->cur_chroma_format_idc = -1;

    h->picture_structure     = PICT_FRAME;
    h->workaround_bugs       = avctx->workaround_bugs;
    h->flags                 = avctx->flags;
    h->poc.prev_poc_msb      = 1 << 16;
    h->recovery_frame        = -1;
    h->frame_recovered       = 0;
    h->poc.prev_frame_num    = -1;
    h->sei.frame_packing.frame_packing_arrangement_cancel_flag = -1;
    h->sei.unregistered.x264_build = -1;

    h->next_outputed_poc = INT_MIN;
    for (i = 0; i < MAX_DELAYED_PIC_COUNT; i++)
        h->last_pocs[i] = INT_MIN;

    ff_h264_sei_uninit(&h->sei);

    avctx->chroma_sample_location = AVCHROMA_LOC_LEFT;

    h->nb_slice_ctx = (avctx->active_thread_type & FF_THREAD_SLICE) ? avctx->thread_count : 1;
    h->slice_ctx = av_mallocz_array(h->nb_slice_ctx, sizeof(*h->slice_ctx));
    if (!h->slice_ctx) {
        h->nb_slice_ctx = 0;
        return AVERROR(ENOMEM);
    }

    for (i = 0; i < H264_MAX_PICTURE_COUNT; i++) {
        h->DPB[i].f = av_frame_alloc();
        if (!h->DPB[i].f)
            return AVERROR(ENOMEM);
    }

    h->cur_pic.f = av_frame_alloc();
    if (!h->cur_pic.f)
        return AVERROR(ENOMEM);

<<<<<<< HEAD
    h->last_pic_for_ec.f = av_frame_alloc();
    if (!h->last_pic_for_ec.f)
=======
    h->output_frame = av_frame_alloc();
    if (!h->output_frame)
>>>>>>> f450cc7b
        return AVERROR(ENOMEM);

    for (i = 0; i < h->nb_slice_ctx; i++)
        h->slice_ctx[i].h264 = h;

    return 0;
}

static av_cold int h264_decode_end(AVCodecContext *avctx)
{
    H264Context *h = avctx->priv_data;
    int i;

    ff_h264_remove_all_refs(h);
    ff_h264_free_tables(h);

    for (i = 0; i < H264_MAX_PICTURE_COUNT; i++) {
        ff_h264_unref_picture(h, &h->DPB[i]);
        av_frame_free(&h->DPB[i].f);
    }
    memset(h->delayed_pic, 0, sizeof(h->delayed_pic));

    h->cur_pic_ptr = NULL;

    av_freep(&h->slice_ctx);
    h->nb_slice_ctx = 0;

    ff_h264_sei_uninit(&h->sei);
    ff_h264_ps_uninit(&h->ps);

    ff_h2645_packet_uninit(&h->pkt);

    ff_h264_unref_picture(h, &h->cur_pic);
    av_frame_free(&h->cur_pic.f);
<<<<<<< HEAD
    ff_h264_unref_picture(h, &h->last_pic_for_ec);
    av_frame_free(&h->last_pic_for_ec.f);
=======
    av_frame_free(&h->output_frame);
>>>>>>> f450cc7b

    return 0;
}

static AVOnce h264_vlc_init = AV_ONCE_INIT;

av_cold int ff_h264_decode_init(AVCodecContext *avctx)
{
    H264Context *h = avctx->priv_data;
    int ret;

    ret = h264_init_context(avctx, h);
    if (ret < 0)
        return ret;

    ret = ff_thread_once(&h264_vlc_init, ff_h264_decode_init_vlc);
    if (ret != 0) {
        av_log(avctx, AV_LOG_ERROR, "pthread_once has failed.");
        return AVERROR_UNKNOWN;
    }

    if (avctx->ticks_per_frame == 1) {
        if(h->avctx->time_base.den < INT_MAX/2) {
            h->avctx->time_base.den *= 2;
        } else
            h->avctx->time_base.num /= 2;
    }
    avctx->ticks_per_frame = 2;

    if (avctx->extradata_size > 0 && avctx->extradata) {
        ret = ff_h264_decode_extradata(avctx->extradata, avctx->extradata_size,
                                       &h->ps, &h->is_avc, &h->nal_length_size,
                                       avctx->err_recognition, avctx);
        if (ret < 0) {
            h264_decode_end(avctx);
            return ret;
        }
    }

    if (h->ps.sps && h->ps.sps->bitstream_restriction_flag &&
        h->avctx->has_b_frames < h->ps.sps->num_reorder_frames) {
        h->avctx->has_b_frames = h->ps.sps->num_reorder_frames;
    }

    avctx->internal->allocate_progress = 1;

    ff_h264_flush_change(h);

    if (h->enable_er < 0 && (avctx->active_thread_type & FF_THREAD_SLICE))
        h->enable_er = 0;

    if (h->enable_er && (avctx->active_thread_type & FF_THREAD_SLICE)) {
        av_log(avctx, AV_LOG_WARNING,
               "Error resilience with slice threads is enabled. It is unsafe and unsupported and may crash. "
               "Use it at your own risk\n");
    }

    return 0;
}

#if HAVE_THREADS
static int decode_init_thread_copy(AVCodecContext *avctx)
{
    H264Context *h = avctx->priv_data;
    int ret;

    if (!avctx->internal->is_copy)
        return 0;

    memset(h, 0, sizeof(*h));

    ret = h264_init_context(avctx, h);
    if (ret < 0)
        return ret;

    h->context_initialized = 0;

    return 0;
}
#endif

/**
<<<<<<< HEAD
 * Run setup operations that must be run after slice header decoding.
 * This includes finding the next displayed frame.
 *
 * @param h h264 master context
 * @param setup_finished enough NALs have been read that we can call
 * ff_thread_finish_setup()
 */
static void decode_postinit(H264Context *h, int setup_finished)
{
    const SPS *sps = h->ps.sps;
    H264Picture *out = h->cur_pic_ptr;
    H264Picture *cur = h->cur_pic_ptr;
    int i, pics, out_of_order, out_idx;

    if (h->next_output_pic)
        return;

    if (cur->field_poc[0] == INT_MAX || cur->field_poc[1] == INT_MAX) {
        /* FIXME: if we have two PAFF fields in one packet, we can't start
         * the next thread here. If we have one field per packet, we can.
         * The check in decode_nal_units() is not good enough to find this
         * yet, so we assume the worst for now. */
        // if (setup_finished)
        //    ff_thread_finish_setup(h->avctx);
        if (cur->field_poc[0] == INT_MAX && cur->field_poc[1] == INT_MAX)
            return;
        if (h->avctx->hwaccel || h->missing_fields <=1)
            return;
    }

    cur->mmco_reset = h->mmco_reset;
    h->mmco_reset = 0;

    // FIXME do something with unavailable reference frames

    /* Sort B-frames into display order */
    if (sps->bitstream_restriction_flag ||
        h->avctx->strict_std_compliance >= FF_COMPLIANCE_STRICT) {
        h->avctx->has_b_frames = FFMAX(h->avctx->has_b_frames, sps->num_reorder_frames);
    }

    for (i = 0; 1; i++) {
        if(i == MAX_DELAYED_PIC_COUNT || cur->poc < h->last_pocs[i]){
            if(i)
                h->last_pocs[i-1] = cur->poc;
            break;
        } else if(i) {
            h->last_pocs[i-1]= h->last_pocs[i];
        }
    }
    out_of_order = MAX_DELAYED_PIC_COUNT - i;
    if(   cur->f->pict_type == AV_PICTURE_TYPE_B
       || (h->last_pocs[MAX_DELAYED_PIC_COUNT-2] > INT_MIN && h->last_pocs[MAX_DELAYED_PIC_COUNT-1] - h->last_pocs[MAX_DELAYED_PIC_COUNT-2] > 2))
        out_of_order = FFMAX(out_of_order, 1);
    if (out_of_order == MAX_DELAYED_PIC_COUNT) {
        av_log(h->avctx, AV_LOG_VERBOSE, "Invalid POC %d<%d\n", cur->poc, h->last_pocs[0]);
        for (i = 1; i < MAX_DELAYED_PIC_COUNT; i++)
            h->last_pocs[i] = INT_MIN;
        h->last_pocs[0] = cur->poc;
        cur->mmco_reset = 1;
    } else if(h->avctx->has_b_frames < out_of_order && !sps->bitstream_restriction_flag){
        int loglevel = h->avctx->frame_number > 1 ? AV_LOG_WARNING : AV_LOG_VERBOSE;
        av_log(h->avctx, loglevel, "Increasing reorder buffer to %d\n", out_of_order);
        h->avctx->has_b_frames = out_of_order;
    }

    pics = 0;
    while (h->delayed_pic[pics])
        pics++;

    av_assert0(pics <= MAX_DELAYED_PIC_COUNT);

    h->delayed_pic[pics++] = cur;
    if (cur->reference == 0)
        cur->reference = DELAYED_PIC_REF;

    out     = h->delayed_pic[0];
    out_idx = 0;
    for (i = 1; h->delayed_pic[i] &&
                !h->delayed_pic[i]->f->key_frame &&
                !h->delayed_pic[i]->mmco_reset;
         i++)
        if (h->delayed_pic[i]->poc < out->poc) {
            out     = h->delayed_pic[i];
            out_idx = i;
        }
    if (h->avctx->has_b_frames == 0 &&
        (h->delayed_pic[0]->f->key_frame || h->delayed_pic[0]->mmco_reset))
        h->next_outputed_poc = INT_MIN;
    out_of_order = out->poc < h->next_outputed_poc;

    if (out_of_order || pics > h->avctx->has_b_frames) {
        out->reference &= ~DELAYED_PIC_REF;
        for (i = out_idx; h->delayed_pic[i]; i++)
            h->delayed_pic[i] = h->delayed_pic[i + 1];
    }
    if (!out_of_order && pics > h->avctx->has_b_frames) {
        h->next_output_pic = out;
        if (out_idx == 0 && h->delayed_pic[0] && (h->delayed_pic[0]->f->key_frame || h->delayed_pic[0]->mmco_reset)) {
            h->next_outputed_poc = INT_MIN;
        } else
            h->next_outputed_poc = out->poc;
    } else {
        av_log(h->avctx, AV_LOG_DEBUG, "no picture %s\n", out_of_order ? "ooo" : "");
    }

    if (h->next_output_pic) {
        if (h->next_output_pic->recovered) {
            // We have reached an recovery point and all frames after it in
            // display order are "recovered".
            h->frame_recovered |= FRAME_RECOVERED_SEI;
        }
        h->next_output_pic->recovered |= !!(h->frame_recovered & FRAME_RECOVERED_SEI);
    }

    if (setup_finished && !h->avctx->hwaccel) {
        ff_thread_finish_setup(h->avctx);

        if (h->avctx->active_thread_type & FF_THREAD_FRAME)
            h->setup_finished = 1;
    }
}

/**
=======
>>>>>>> f450cc7b
 * instantaneous decoder refresh.
 */
static void idr(H264Context *h)
{
    int i;
    ff_h264_remove_all_refs(h);
    h->poc.prev_frame_num        =
    h->poc.prev_frame_num_offset = 0;
    h->poc.prev_poc_msb          = 1<<16;
    h->poc.prev_poc_lsb          = 0;
    for (i = 0; i < MAX_DELAYED_PIC_COUNT; i++)
        h->last_pocs[i] = INT_MIN;
}

/* forget old pics after a seek */
void ff_h264_flush_change(H264Context *h)
{
    int i, j;

    h->next_outputed_poc = INT_MIN;
    h->prev_interlaced_frame = 1;
    idr(h);

    h->poc.prev_frame_num = -1;
    if (h->cur_pic_ptr) {
        h->cur_pic_ptr->reference = 0;
        for (j=i=0; h->delayed_pic[i]; i++)
            if (h->delayed_pic[i] != h->cur_pic_ptr)
                h->delayed_pic[j++] = h->delayed_pic[i];
        h->delayed_pic[j] = NULL;
    }
    ff_h264_unref_picture(h, &h->last_pic_for_ec);

    h->first_field = 0;
    ff_h264_sei_uninit(&h->sei);
    h->recovery_frame = -1;
    h->frame_recovered = 0;
    h->current_slice = 0;
    h->mmco_reset = 1;
}

/* forget old pics after a seek */
static void flush_dpb(AVCodecContext *avctx)
{
    H264Context *h = avctx->priv_data;
    int i;

    memset(h->delayed_pic, 0, sizeof(h->delayed_pic));

    ff_h264_flush_change(h);

    for (i = 0; i < H264_MAX_PICTURE_COUNT; i++)
        ff_h264_unref_picture(h, &h->DPB[i]);
    h->cur_pic_ptr = NULL;
    ff_h264_unref_picture(h, &h->cur_pic);

    h->mb_y = 0;

    ff_h264_free_tables(h);
    h->context_initialized = 0;
}

#if FF_API_CAP_VDPAU
static const uint8_t start_code[] = { 0x00, 0x00, 0x01 };
#endif

static int get_last_needed_nal(H264Context *h)
{
    int nals_needed = 0;
    int first_slice = 0;
    int i;
    int ret;

    for (i = 0; i < h->pkt.nb_nals; i++) {
        H2645NAL *nal = &h->pkt.nals[i];
        GetBitContext gb;

        /* packets can sometimes contain multiple PPS/SPS,
         * e.g. two PAFF field pictures in one packet, or a demuxer
         * which splits NALs strangely if so, when frame threading we
         * can't start the next thread until we've read all of them */
        switch (nal->type) {
        case H264_NAL_SPS:
        case H264_NAL_PPS:
            nals_needed = i;
            break;
        case H264_NAL_DPA:
        case H264_NAL_IDR_SLICE:
        case H264_NAL_SLICE:
            ret = init_get_bits8(&gb, nal->data + 1, (nal->size - 1));
            if (ret < 0)
                return ret;
            if (!get_ue_golomb_long(&gb) ||  // first_mb_in_slice
                !first_slice ||
                first_slice != nal->type)
                nals_needed = i;
            if (!first_slice)
                first_slice = nal->type;
        }
    }

    return nals_needed;
}

static void debug_green_metadata(const H264SEIGreenMetaData *gm, void *logctx)
{
    av_log(logctx, AV_LOG_DEBUG, "Green Metadata Info SEI message\n");
    av_log(logctx, AV_LOG_DEBUG, "  green_metadata_type: %d\n", gm->green_metadata_type);

    if (gm->green_metadata_type == 0) {
        av_log(logctx, AV_LOG_DEBUG, "  green_metadata_period_type: %d\n", gm->period_type);

        if (gm->period_type == 2)
            av_log(logctx, AV_LOG_DEBUG, "  green_metadata_num_seconds: %d\n", gm->num_seconds);
        else if (gm->period_type == 3)
            av_log(logctx, AV_LOG_DEBUG, "  green_metadata_num_pictures: %d\n", gm->num_pictures);

        av_log(logctx, AV_LOG_DEBUG, "  SEI GREEN Complexity Metrics: %f %f %f %f\n",
               (float)gm->percent_non_zero_macroblocks/255,
               (float)gm->percent_intra_coded_macroblocks/255,
               (float)gm->percent_six_tap_filtering/255,
               (float)gm->percent_alpha_point_deblocking_instance/255);

    } else if (gm->green_metadata_type == 1) {
        av_log(logctx, AV_LOG_DEBUG, "  xsd_metric_type: %d\n", gm->xsd_metric_type);

        if (gm->xsd_metric_type == 0)
            av_log(logctx, AV_LOG_DEBUG, "  xsd_metric_value: %f\n",
                   (float)gm->xsd_metric_value/100);
    }
}

static int decode_nal_units(H264Context *h, const uint8_t *buf, int buf_size)
{
    AVCodecContext *const avctx = h->avctx;
    unsigned context_count = 0;
    int nals_needed = 0; ///< number of NALs that need decoding before the next frame thread starts
    int idr_cleared=0;
    int i, ret = 0;

    h->nal_unit_type= 0;

    h->max_contexts = h->nb_slice_ctx;
    if (!(avctx->flags2 & AV_CODEC_FLAG2_CHUNKS)) {
        h->current_slice = 0;
        if (!h->first_field)
            h->cur_pic_ptr = NULL;
        ff_h264_sei_uninit(&h->sei);
    }

    if (h->nal_length_size == 4) {
        if (buf_size > 8 && AV_RB32(buf) == 1 && AV_RB32(buf+5) > (unsigned)buf_size) {
            h->is_avc = 0;
        }else if(buf_size > 3 && AV_RB32(buf) > 1 && AV_RB32(buf) <= (unsigned)buf_size)
            h->is_avc = 1;
    }

    ret = ff_h2645_packet_split(&h->pkt, buf, buf_size, avctx, h->is_avc,
                                h->nal_length_size, avctx->codec_id, avctx->flags2 & AV_CODEC_FLAG2_FAST);
    if (ret < 0) {
        av_log(avctx, AV_LOG_ERROR,
               "Error splitting the input into NAL units.\n");
        return ret;
    }

    if (avctx->active_thread_type & FF_THREAD_FRAME)
        nals_needed = get_last_needed_nal(h);
    if (nals_needed < 0)
        return nals_needed;

    for (i = 0; i < h->pkt.nb_nals; i++) {
        H2645NAL *nal = &h->pkt.nals[i];
        H264SliceContext *sl = &h->slice_ctx[context_count];
        int err;

        if (avctx->skip_frame >= AVDISCARD_NONREF &&
            nal->ref_idc == 0 && nal->type != H264_NAL_SEI)
            continue;

again:
        // FIXME these should stop being context-global variables
        h->nal_ref_idc   = nal->ref_idc;
        h->nal_unit_type = nal->type;

        err = 0;
        switch (nal->type) {
        case H264_NAL_IDR_SLICE:
            if ((nal->data[1] & 0xFC) == 0x98) {
                av_log(h->avctx, AV_LOG_ERROR, "Invalid inter IDR frame\n");
                h->next_outputed_poc = INT_MIN;
                ret = -1;
                goto end;
            }
            if(!idr_cleared) {
                if (h->current_slice && (avctx->active_thread_type & FF_THREAD_SLICE)) {
                    av_log(h, AV_LOG_ERROR, "invalid mixed IDR / non IDR frames cannot be decoded in slice multithreading mode\n");
                    ret = AVERROR_INVALIDDATA;
                    goto end;
                }
                idr(h); // FIXME ensure we don't lose some frames if there is reordering
            }
            idr_cleared = 1;
            h->has_recovery_point = 1;
        case H264_NAL_SLICE:
            sl->gb = nal->gb;

            if ((err = ff_h264_decode_slice_header(h, sl, nal)))
                break;

            if (sl->redundant_pic_count > 0)
                break;

<<<<<<< HEAD
            if (h->current_slice == 1) {
                if (!(avctx->flags2 & AV_CODEC_FLAG2_CHUNKS))
                    decode_postinit(h, i >= nals_needed);
=======
            if (avctx->active_thread_type & FF_THREAD_FRAME && !h->avctx->hwaccel &&
                i >= nals_needed) {
                ff_thread_finish_setup(avctx);
                h->setup_finished = 1;
            }
>>>>>>> f450cc7b

                if (h->avctx->hwaccel &&
                    (ret = h->avctx->hwaccel->start_frame(h->avctx, buf, buf_size)) < 0)
                    goto end;
#if FF_API_CAP_VDPAU
                if (CONFIG_H264_VDPAU_DECODER &&
                    h->avctx->codec->capabilities & AV_CODEC_CAP_HWACCEL_VDPAU)
                    ff_vdpau_h264_picture_start(h);
#endif
            }

            if (avctx->hwaccel) {
                ret = avctx->hwaccel->decode_slice(avctx,
                                                   nal->raw_data,
                                                   nal->raw_size);
                if (ret < 0)
                    goto end;
#if FF_API_CAP_VDPAU
            } else if (CONFIG_H264_VDPAU_DECODER &&
                       h->avctx->codec->capabilities & AV_CODEC_CAP_HWACCEL_VDPAU) {
                ff_vdpau_add_data_chunk(h->cur_pic_ptr->f->data[0],
                                        start_code,
                                        sizeof(start_code));
                ff_vdpau_add_data_chunk(h->cur_pic_ptr->f->data[0],
                                        nal->raw_data,
                                        nal->raw_size);
#endif
            } else
                context_count++;
            break;
        case H264_NAL_DPA:
        case H264_NAL_DPB:
        case H264_NAL_DPC:
            avpriv_request_sample(avctx, "data partitioning");
            break;
        case H264_NAL_SEI:
            ret = ff_h264_sei_decode(&h->sei, &nal->gb, &h->ps, avctx);
            h->has_recovery_point = h->has_recovery_point || h->sei.recovery_point.recovery_frame_cnt != -1;
            if (avctx->debug & FF_DEBUG_GREEN_MD)
                debug_green_metadata(&h->sei.green_metadata, h->avctx);
#if FF_API_AFD
FF_DISABLE_DEPRECATION_WARNINGS
            h->avctx->dtg_active_format = h->sei.afd.active_format_description;
FF_ENABLE_DEPRECATION_WARNINGS
#endif /* FF_API_AFD */
            if (ret < 0 && (h->avctx->err_recognition & AV_EF_EXPLODE))
                goto end;
            break;
        case H264_NAL_SPS: {
            GetBitContext tmp_gb = nal->gb;
            if (ff_h264_decode_seq_parameter_set(&tmp_gb, avctx, &h->ps, 0) >= 0)
                break;
            av_log(h->avctx, AV_LOG_DEBUG,
                   "SPS decoding failure, trying again with the complete NAL\n");
            init_get_bits8(&tmp_gb, nal->raw_data + 1, nal->raw_size - 1);
            if (ff_h264_decode_seq_parameter_set(&tmp_gb, avctx, &h->ps, 0) >= 0)
                break;
            ff_h264_decode_seq_parameter_set(&nal->gb, avctx, &h->ps, 1);
            break;
        }
        case H264_NAL_PPS:
            ret = ff_h264_decode_picture_parameter_set(&nal->gb, avctx, &h->ps,
                                                       nal->size_bits);
            if (ret < 0 && (h->avctx->err_recognition & AV_EF_EXPLODE))
                goto end;
            break;
        case H264_NAL_AUD:
        case H264_NAL_END_SEQUENCE:
        case H264_NAL_END_STREAM:
        case H264_NAL_FILLER_DATA:
        case H264_NAL_SPS_EXT:
        case H264_NAL_AUXILIARY_SLICE:
            break;
        default:
            av_log(avctx, AV_LOG_DEBUG, "Unknown NAL code: %d (%d bits)\n",
                   nal->type, nal->size_bits);
        }

        if (context_count == h->max_contexts) {
            ret = ff_h264_execute_decode_slices(h, context_count);
            if (ret < 0 && (h->avctx->err_recognition & AV_EF_EXPLODE))
                goto end;
            context_count = 0;
        }

        if (err < 0 || err == SLICE_SKIPED) {
            if (err < 0)
                av_log(h->avctx, AV_LOG_ERROR, "decode_slice_header error\n");
            sl->ref_count[0] = sl->ref_count[1] = sl->list_count = 0;
        } else if (err == SLICE_SINGLETHREAD) {
            if (context_count > 0) {
                ret = ff_h264_execute_decode_slices(h, context_count);
                if (ret < 0 && (h->avctx->err_recognition & AV_EF_EXPLODE))
                    goto end;
                context_count = 0;
            }
            /* Slice could not be decoded in parallel mode, restart. */
            sl               = &h->slice_ctx[0];
            goto again;
        }
    }
    if (context_count) {
        ret = ff_h264_execute_decode_slices(h, context_count);
        if (ret < 0 && (h->avctx->err_recognition & AV_EF_EXPLODE))
            goto end;
    }

    ret = 0;
end:

#if CONFIG_ERROR_RESILIENCE
    /*
     * FIXME: Error handling code does not seem to support interlaced
     * when slices span multiple rows
     * The ff_er_add_slice calls don't work right for bottom
     * fields; they cause massive erroneous error concealing
     * Error marking covers both fields (top and bottom).
     * This causes a mismatched s->error_count
     * and a bad error table. Further, the error count goes to
     * INT_MAX when called for bottom field, because mb_y is
     * past end by one (callers fault) and resync_mb_y != 0
     * causes problems for the first MB line, too.
     */
    if (!FIELD_PICTURE(h) && h->current_slice &&
        h->ps.sps == (const SPS*)h->ps.sps_list[h->ps.pps->sps_id]->data &&
        h->enable_er) {

        H264SliceContext *sl = h->slice_ctx;
        int use_last_pic = h->last_pic_for_ec.f->buf[0] && !sl->ref_count[0];

        ff_h264_set_erpic(&sl->er.cur_pic, h->cur_pic_ptr);

        if (use_last_pic) {
            ff_h264_set_erpic(&sl->er.last_pic, &h->last_pic_for_ec);
            sl->ref_list[0][0].parent = &h->last_pic_for_ec;
            memcpy(sl->ref_list[0][0].data, h->last_pic_for_ec.f->data, sizeof(sl->ref_list[0][0].data));
            memcpy(sl->ref_list[0][0].linesize, h->last_pic_for_ec.f->linesize, sizeof(sl->ref_list[0][0].linesize));
            sl->ref_list[0][0].reference = h->last_pic_for_ec.reference;
        } else if (sl->ref_count[0]) {
            ff_h264_set_erpic(&sl->er.last_pic, sl->ref_list[0][0].parent);
        } else
            ff_h264_set_erpic(&sl->er.last_pic, NULL);

        if (sl->ref_count[1])
            ff_h264_set_erpic(&sl->er.next_pic, sl->ref_list[1][0].parent);

        sl->er.ref_count = sl->ref_count[0];

        ff_er_frame_end(&sl->er);
        if (use_last_pic)
            memset(&sl->ref_list[0][0], 0, sizeof(sl->ref_list[0][0]));
    }
#endif /* CONFIG_ERROR_RESILIENCE */
    /* clean up */
    if (h->cur_pic_ptr && !h->droppable) {
        ff_thread_report_progress(&h->cur_pic_ptr->tf, INT_MAX,
                                  h->picture_structure == PICT_BOTTOM_FIELD);
    }

    return (ret < 0) ? ret : buf_size;
}

/**
 * Return the number of bytes consumed for building the current frame.
 */
static int get_consumed_bytes(int pos, int buf_size)
{
    if (pos == 0)
        pos = 1;        // avoid infinite loops (I doubt that is needed but...)
    if (pos + 10 > buf_size)
        pos = buf_size; // oops ;)

    return pos;
}

static int output_frame(H264Context *h, AVFrame *dst, H264Picture *srcp)
{
    AVFrame *src = srcp->f;
    const AVPixFmtDescriptor *desc = av_pix_fmt_desc_get(src->format);
    int i;
    int ret = av_frame_ref(dst, src);
    if (ret < 0)
        return ret;

    av_dict_set(&dst->metadata, "stereo_mode", ff_h264_sei_stereo_mode(&h->sei.frame_packing), 0);

    h->backup_width   = h->avctx->width;
    h->backup_height  = h->avctx->height;
    h->backup_pix_fmt = h->avctx->pix_fmt;

    h->avctx->width   = dst->width;
    h->avctx->height  = dst->height;
    h->avctx->pix_fmt = dst->format;

    if (srcp->sei_recovery_frame_cnt == 0)
        dst->key_frame = 1;
    if (!srcp->crop)
        return 0;

    for (i = 0; i < desc->nb_components; i++) {
        int hshift = (i > 0) ? desc->log2_chroma_w : 0;
        int vshift = (i > 0) ? desc->log2_chroma_h : 0;
        int off    = ((srcp->crop_left >> hshift) << h->pixel_shift) +
                      (srcp->crop_top  >> vshift) * dst->linesize[i];
        dst->data[i] += off;
    }
    return 0;
}

static int is_extra(const uint8_t *buf, int buf_size)
{
    int cnt= buf[5]&0x1f;
    const uint8_t *p= buf+6;
    while(cnt--){
        int nalsize= AV_RB16(p) + 2;
        if(nalsize > buf_size - (p-buf) || (p[2] & 0x9F) != 7)
            return 0;
        p += nalsize;
    }
    cnt = *(p++);
    if(!cnt)
        return 0;
    while(cnt--){
        int nalsize= AV_RB16(p) + 2;
        if(nalsize > buf_size - (p-buf) || (p[2] & 0x9F) != 8)
            return 0;
        p += nalsize;
    }
    return 1;
}

static int finalize_frame(H264Context *h, AVFrame *dst, H264Picture *out, int *got_frame)
{
    int ret;

    if (((h->avctx->flags & AV_CODEC_FLAG_OUTPUT_CORRUPT) ||
         (h->avctx->flags2 & AV_CODEC_FLAG2_SHOW_ALL) ||
         out->recovered)) {

        if (!out->recovered)
            out->f->flags |= AV_FRAME_FLAG_CORRUPT;

        if (!h->avctx->hwaccel &&
            (out->field_poc[0] == INT_MAX ||
             out->field_poc[1] == INT_MAX)
           ) {
            int p;
            AVFrame *f = out->f;
            int field = out->field_poc[0] == INT_MAX;
            uint8_t *dst_data[4];
            int linesizes[4];
            const uint8_t *src_data[4];

            av_log(h->avctx, AV_LOG_DEBUG, "Duplicating field %d to fill missing\n", field);

            for (p = 0; p<4; p++) {
                dst_data[p] = f->data[p] + (field^1)*f->linesize[p];
                src_data[p] = f->data[p] +  field   *f->linesize[p];
                linesizes[p] = 2*f->linesize[p];
            }

            av_image_copy(dst_data, linesizes, src_data, linesizes,
                          f->format, f->width, f->height>>1);
        }

        ret = output_frame(h, dst, out);
        if (ret < 0)
            return ret;

        *got_frame = 1;

        if (CONFIG_MPEGVIDEO) {
            ff_print_debug_info2(h->avctx, dst, NULL,
                                 out->mb_type,
                                 out->qscale_table,
                                 out->motion_val,
                                 NULL,
                                 h->mb_width, h->mb_height, h->mb_stride, 1);
        }
    }

    return 0;
}

static int h264_decode_frame(AVCodecContext *avctx, void *data,
                             int *got_frame, AVPacket *avpkt)
{
    const uint8_t *buf = avpkt->data;
    int buf_size       = avpkt->size;
    H264Context *h     = avctx->priv_data;
    AVFrame *pict      = data;
    int buf_index      = 0;
    H264Picture *out;
    int i, out_idx;
    int ret;

    h->flags = avctx->flags;
    h->setup_finished = 0;

    if (h->backup_width != -1) {
        avctx->width    = h->backup_width;
        h->backup_width = -1;
    }
    if (h->backup_height != -1) {
        avctx->height    = h->backup_height;
        h->backup_height = -1;
    }
    if (h->backup_pix_fmt != AV_PIX_FMT_NONE) {
        avctx->pix_fmt    = h->backup_pix_fmt;
        h->backup_pix_fmt = AV_PIX_FMT_NONE;
    }

    ff_h264_unref_picture(h, &h->last_pic_for_ec);

    /* end of stream, output what is still in the buffers */
    if (buf_size == 0) {
 out:

        h->cur_pic_ptr = NULL;
        h->first_field = 0;

        out     = h->delayed_pic[0];
        out_idx = 0;
        for (i = 1;
             h->delayed_pic[i] &&
             !h->delayed_pic[i]->f->key_frame &&
             !h->delayed_pic[i]->mmco_reset;
             i++)
            if (h->delayed_pic[i]->poc < out->poc) {
                out     = h->delayed_pic[i];
                out_idx = i;
            }

        for (i = out_idx; h->delayed_pic[i]; i++)
            h->delayed_pic[i] = h->delayed_pic[i + 1];

        if (out) {
            out->reference &= ~DELAYED_PIC_REF;
            ret = finalize_frame(h, pict, out, got_frame);
            if (ret < 0)
                return ret;
        }

        return buf_index;
    }
    if (h->is_avc && av_packet_get_side_data(avpkt, AV_PKT_DATA_NEW_EXTRADATA, NULL)) {
        int side_size;
        uint8_t *side = av_packet_get_side_data(avpkt, AV_PKT_DATA_NEW_EXTRADATA, &side_size);
        if (is_extra(side, side_size))
            ff_h264_decode_extradata(side, side_size,
                                     &h->ps, &h->is_avc, &h->nal_length_size,
                                     avctx->err_recognition, avctx);
    }
    if(h->is_avc && buf_size >= 9 && buf[0]==1 && buf[2]==0 && (buf[4]&0xFC)==0xFC && (buf[5]&0x1F) && buf[8]==0x67){
        if (is_extra(buf, buf_size))
            return ff_h264_decode_extradata(buf, buf_size,
                                            &h->ps, &h->is_avc, &h->nal_length_size,
                                            avctx->err_recognition, avctx);
    }

    buf_index = decode_nal_units(h, buf, buf_size);
    if (buf_index < 0)
        return AVERROR_INVALIDDATA;

    if (!h->cur_pic_ptr && h->nal_unit_type == H264_NAL_END_SEQUENCE) {
        av_assert0(buf_index <= buf_size);
        goto out;
    }

    if (!(avctx->flags2 & AV_CODEC_FLAG2_CHUNKS) && !h->cur_pic_ptr) {
        if (avctx->skip_frame >= AVDISCARD_NONREF ||
            buf_size >= 4 && !memcmp("Q264", buf, 4))
            return buf_size;
        av_log(avctx, AV_LOG_ERROR, "no frame!\n");
        return AVERROR_INVALIDDATA;
    }

    if (!(avctx->flags2 & AV_CODEC_FLAG2_CHUNKS) ||
        (h->mb_y >= h->mb_height && h->mb_height)) {
<<<<<<< HEAD
        if (avctx->flags2 & AV_CODEC_FLAG2_CHUNKS)
            decode_postinit(h, 1);

        if ((ret = ff_h264_field_end(h, &h->slice_ctx[0], 0)) < 0)
            return ret;

        /* Wait for second field. */
        if (h->next_output_pic) {
            ret = finalize_frame(h, pict, h->next_output_pic, got_frame);
=======
        ff_h264_field_end(h, &h->slice_ctx[0], 0);

        *got_frame = 0;
        if (h->output_frame->buf[0]) {
            ret = output_frame(h, pict, h->output_frame) ;
            av_frame_unref(h->output_frame);
>>>>>>> f450cc7b
            if (ret < 0)
                return ret;
        }
    }

    av_assert0(pict->buf[0] || !*got_frame);

    ff_h264_unref_picture(h, &h->last_pic_for_ec);

    return get_consumed_bytes(buf_index, buf_size);
}

#define OFFSET(x) offsetof(H264Context, x)
#define VD AV_OPT_FLAG_VIDEO_PARAM | AV_OPT_FLAG_DECODING_PARAM
static const AVOption h264_options[] = {
    {"is_avc", "is avc", offsetof(H264Context, is_avc), AV_OPT_TYPE_BOOL, {.i64 = 0}, 0, 1, 0},
    {"nal_length_size", "nal_length_size", offsetof(H264Context, nal_length_size), AV_OPT_TYPE_INT, {.i64 = 0}, 0, 4, 0},
    { "enable_er", "Enable error resilience on damaged frames (unsafe)", OFFSET(enable_er), AV_OPT_TYPE_BOOL, { .i64 = -1 }, -1, 1, VD },
    { NULL },
};

static const AVClass h264_class = {
    .class_name = "H264 Decoder",
    .item_name  = av_default_item_name,
    .option     = h264_options,
    .version    = LIBAVUTIL_VERSION_INT,
};

AVCodec ff_h264_decoder = {
    .name                  = "h264",
    .long_name             = NULL_IF_CONFIG_SMALL("H.264 / AVC / MPEG-4 AVC / MPEG-4 part 10"),
    .type                  = AVMEDIA_TYPE_VIDEO,
    .id                    = AV_CODEC_ID_H264,
    .priv_data_size        = sizeof(H264Context),
    .init                  = ff_h264_decode_init,
    .close                 = h264_decode_end,
    .decode                = h264_decode_frame,
    .capabilities          = /*AV_CODEC_CAP_DRAW_HORIZ_BAND |*/ AV_CODEC_CAP_DR1 |
                             AV_CODEC_CAP_DELAY | AV_CODEC_CAP_SLICE_THREADS |
                             AV_CODEC_CAP_FRAME_THREADS,
    .caps_internal         = FF_CODEC_CAP_INIT_THREADSAFE,
    .flush                 = flush_dpb,
    .init_thread_copy      = ONLY_IF_THREADS_ENABLED(decode_init_thread_copy),
    .update_thread_context = ONLY_IF_THREADS_ENABLED(ff_h264_update_thread_context),
    .profiles              = NULL_IF_CONFIG_SMALL(ff_h264_profiles),
    .priv_class            = &h264_class,
};

#if CONFIG_H264_VDPAU_DECODER && FF_API_VDPAU
static const AVClass h264_vdpau_class = {
    .class_name = "H264 VDPAU Decoder",
    .item_name  = av_default_item_name,
    .option     = h264_options,
    .version    = LIBAVUTIL_VERSION_INT,
};

AVCodec ff_h264_vdpau_decoder = {
    .name           = "h264_vdpau",
    .long_name      = NULL_IF_CONFIG_SMALL("H.264 / AVC / MPEG-4 AVC / MPEG-4 part 10 (VDPAU acceleration)"),
    .type           = AVMEDIA_TYPE_VIDEO,
    .id             = AV_CODEC_ID_H264,
    .priv_data_size = sizeof(H264Context),
    .init           = ff_h264_decode_init,
    .close          = h264_decode_end,
    .decode         = h264_decode_frame,
    .capabilities   = AV_CODEC_CAP_DR1 | AV_CODEC_CAP_DELAY | AV_CODEC_CAP_HWACCEL_VDPAU,
    .flush          = flush_dpb,
    .pix_fmts       = (const enum AVPixelFormat[]) { AV_PIX_FMT_VDPAU_H264,
                                                     AV_PIX_FMT_NONE},
    .profiles       = NULL_IF_CONFIG_SMALL(ff_h264_profiles),
    .priv_class     = &h264_vdpau_class,
};
#endif<|MERGE_RESOLUTION|>--- conflicted
+++ resolved
@@ -347,13 +347,8 @@
     if (!h->cur_pic.f)
         return AVERROR(ENOMEM);
 
-<<<<<<< HEAD
     h->last_pic_for_ec.f = av_frame_alloc();
     if (!h->last_pic_for_ec.f)
-=======
-    h->output_frame = av_frame_alloc();
-    if (!h->output_frame)
->>>>>>> f450cc7b
         return AVERROR(ENOMEM);
 
     for (i = 0; i < h->nb_slice_ctx; i++)
@@ -388,12 +383,8 @@
 
     ff_h264_unref_picture(h, &h->cur_pic);
     av_frame_free(&h->cur_pic.f);
-<<<<<<< HEAD
     ff_h264_unref_picture(h, &h->last_pic_for_ec);
     av_frame_free(&h->last_pic_for_ec.f);
-=======
-    av_frame_free(&h->output_frame);
->>>>>>> f450cc7b
 
     return 0;
 }
@@ -476,133 +467,6 @@
 #endif
 
 /**
-<<<<<<< HEAD
- * Run setup operations that must be run after slice header decoding.
- * This includes finding the next displayed frame.
- *
- * @param h h264 master context
- * @param setup_finished enough NALs have been read that we can call
- * ff_thread_finish_setup()
- */
-static void decode_postinit(H264Context *h, int setup_finished)
-{
-    const SPS *sps = h->ps.sps;
-    H264Picture *out = h->cur_pic_ptr;
-    H264Picture *cur = h->cur_pic_ptr;
-    int i, pics, out_of_order, out_idx;
-
-    if (h->next_output_pic)
-        return;
-
-    if (cur->field_poc[0] == INT_MAX || cur->field_poc[1] == INT_MAX) {
-        /* FIXME: if we have two PAFF fields in one packet, we can't start
-         * the next thread here. If we have one field per packet, we can.
-         * The check in decode_nal_units() is not good enough to find this
-         * yet, so we assume the worst for now. */
-        // if (setup_finished)
-        //    ff_thread_finish_setup(h->avctx);
-        if (cur->field_poc[0] == INT_MAX && cur->field_poc[1] == INT_MAX)
-            return;
-        if (h->avctx->hwaccel || h->missing_fields <=1)
-            return;
-    }
-
-    cur->mmco_reset = h->mmco_reset;
-    h->mmco_reset = 0;
-
-    // FIXME do something with unavailable reference frames
-
-    /* Sort B-frames into display order */
-    if (sps->bitstream_restriction_flag ||
-        h->avctx->strict_std_compliance >= FF_COMPLIANCE_STRICT) {
-        h->avctx->has_b_frames = FFMAX(h->avctx->has_b_frames, sps->num_reorder_frames);
-    }
-
-    for (i = 0; 1; i++) {
-        if(i == MAX_DELAYED_PIC_COUNT || cur->poc < h->last_pocs[i]){
-            if(i)
-                h->last_pocs[i-1] = cur->poc;
-            break;
-        } else if(i) {
-            h->last_pocs[i-1]= h->last_pocs[i];
-        }
-    }
-    out_of_order = MAX_DELAYED_PIC_COUNT - i;
-    if(   cur->f->pict_type == AV_PICTURE_TYPE_B
-       || (h->last_pocs[MAX_DELAYED_PIC_COUNT-2] > INT_MIN && h->last_pocs[MAX_DELAYED_PIC_COUNT-1] - h->last_pocs[MAX_DELAYED_PIC_COUNT-2] > 2))
-        out_of_order = FFMAX(out_of_order, 1);
-    if (out_of_order == MAX_DELAYED_PIC_COUNT) {
-        av_log(h->avctx, AV_LOG_VERBOSE, "Invalid POC %d<%d\n", cur->poc, h->last_pocs[0]);
-        for (i = 1; i < MAX_DELAYED_PIC_COUNT; i++)
-            h->last_pocs[i] = INT_MIN;
-        h->last_pocs[0] = cur->poc;
-        cur->mmco_reset = 1;
-    } else if(h->avctx->has_b_frames < out_of_order && !sps->bitstream_restriction_flag){
-        int loglevel = h->avctx->frame_number > 1 ? AV_LOG_WARNING : AV_LOG_VERBOSE;
-        av_log(h->avctx, loglevel, "Increasing reorder buffer to %d\n", out_of_order);
-        h->avctx->has_b_frames = out_of_order;
-    }
-
-    pics = 0;
-    while (h->delayed_pic[pics])
-        pics++;
-
-    av_assert0(pics <= MAX_DELAYED_PIC_COUNT);
-
-    h->delayed_pic[pics++] = cur;
-    if (cur->reference == 0)
-        cur->reference = DELAYED_PIC_REF;
-
-    out     = h->delayed_pic[0];
-    out_idx = 0;
-    for (i = 1; h->delayed_pic[i] &&
-                !h->delayed_pic[i]->f->key_frame &&
-                !h->delayed_pic[i]->mmco_reset;
-         i++)
-        if (h->delayed_pic[i]->poc < out->poc) {
-            out     = h->delayed_pic[i];
-            out_idx = i;
-        }
-    if (h->avctx->has_b_frames == 0 &&
-        (h->delayed_pic[0]->f->key_frame || h->delayed_pic[0]->mmco_reset))
-        h->next_outputed_poc = INT_MIN;
-    out_of_order = out->poc < h->next_outputed_poc;
-
-    if (out_of_order || pics > h->avctx->has_b_frames) {
-        out->reference &= ~DELAYED_PIC_REF;
-        for (i = out_idx; h->delayed_pic[i]; i++)
-            h->delayed_pic[i] = h->delayed_pic[i + 1];
-    }
-    if (!out_of_order && pics > h->avctx->has_b_frames) {
-        h->next_output_pic = out;
-        if (out_idx == 0 && h->delayed_pic[0] && (h->delayed_pic[0]->f->key_frame || h->delayed_pic[0]->mmco_reset)) {
-            h->next_outputed_poc = INT_MIN;
-        } else
-            h->next_outputed_poc = out->poc;
-    } else {
-        av_log(h->avctx, AV_LOG_DEBUG, "no picture %s\n", out_of_order ? "ooo" : "");
-    }
-
-    if (h->next_output_pic) {
-        if (h->next_output_pic->recovered) {
-            // We have reached an recovery point and all frames after it in
-            // display order are "recovered".
-            h->frame_recovered |= FRAME_RECOVERED_SEI;
-        }
-        h->next_output_pic->recovered |= !!(h->frame_recovered & FRAME_RECOVERED_SEI);
-    }
-
-    if (setup_finished && !h->avctx->hwaccel) {
-        ff_thread_finish_setup(h->avctx);
-
-        if (h->avctx->active_thread_type & FF_THREAD_FRAME)
-            h->setup_finished = 1;
-    }
-}
-
-/**
-=======
->>>>>>> f450cc7b
  * instantaneous decoder refresh.
  */
 static void idr(H264Context *h)
@@ -815,18 +679,13 @@
             if (sl->redundant_pic_count > 0)
                 break;
 
-<<<<<<< HEAD
-            if (h->current_slice == 1) {
-                if (!(avctx->flags2 & AV_CODEC_FLAG2_CHUNKS))
-                    decode_postinit(h, i >= nals_needed);
-=======
             if (avctx->active_thread_type & FF_THREAD_FRAME && !h->avctx->hwaccel &&
-                i >= nals_needed) {
+                i >= nals_needed && !h->setup_finished && h->cur_pic_ptr) {
                 ff_thread_finish_setup(avctx);
                 h->setup_finished = 1;
             }
->>>>>>> f450cc7b
-
+
+            if (h->current_slice == 1) {
                 if (h->avctx->hwaccel &&
                     (ret = h->avctx->hwaccel->start_frame(h->avctx, buf, buf_size)) < 0)
                     goto end;
@@ -1065,9 +924,6 @@
          (h->avctx->flags2 & AV_CODEC_FLAG2_SHOW_ALL) ||
          out->recovered)) {
 
-        if (!out->recovered)
-            out->f->flags |= AV_FRAME_FLAG_CORRUPT;
-
         if (!h->avctx->hwaccel &&
             (out->field_poc[0] == INT_MAX ||
              out->field_poc[1] == INT_MAX)
@@ -1205,24 +1061,12 @@
 
     if (!(avctx->flags2 & AV_CODEC_FLAG2_CHUNKS) ||
         (h->mb_y >= h->mb_height && h->mb_height)) {
-<<<<<<< HEAD
-        if (avctx->flags2 & AV_CODEC_FLAG2_CHUNKS)
-            decode_postinit(h, 1);
-
         if ((ret = ff_h264_field_end(h, &h->slice_ctx[0], 0)) < 0)
             return ret;
 
         /* Wait for second field. */
         if (h->next_output_pic) {
             ret = finalize_frame(h, pict, h->next_output_pic, got_frame);
-=======
-        ff_h264_field_end(h, &h->slice_ctx[0], 0);
-
-        *got_frame = 0;
-        if (h->output_frame->buf[0]) {
-            ret = output_frame(h, pict, h->output_frame) ;
-            av_frame_unref(h->output_frame);
->>>>>>> f450cc7b
             if (ret < 0)
                 return ret;
         }
