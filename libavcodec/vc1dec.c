/*
 * VC-1 and WMV3 decoder
 * Copyright (c) 2011 Mashiat Sarker Shakkhar
 * Copyright (c) 2006-2007 Konstantin Shishkov
 * Partly based on vc9.c (c) 2005 Anonymous, Alex Beregszaszi, Michael Niedermayer
 *
 * This file is part of FFmpeg.
 *
 * FFmpeg is free software; you can redistribute it and/or
 * modify it under the terms of the GNU Lesser General Public
 * License as published by the Free Software Foundation; either
 * version 2.1 of the License, or (at your option) any later version.
 *
 * FFmpeg is distributed in the hope that it will be useful,
 * but WITHOUT ANY WARRANTY; without even the implied warranty of
 * MERCHANTABILITY or FITNESS FOR A PARTICULAR PURPOSE.  See the GNU
 * Lesser General Public License for more details.
 *
 * You should have received a copy of the GNU Lesser General Public
 * License along with FFmpeg; if not, write to the Free Software
 * Foundation, Inc., 51 Franklin Street, Fifth Floor, Boston, MA 02110-1301 USA
 */

/**
 * @file
 * VC-1 and WMV3 decoder
 */

#include "internal.h"
#include "avcodec.h"
#include "error_resilience.h"
#include "mpeg_er.h"
#include "mpegutils.h"
#include "mpegvideo.h"
#include "h263.h"
#include "h264chroma.h"
#include "qpeldsp.h"
#include "vc1.h"
#include "vc1data.h"
#include "vc1acdata.h"
#include "msmpeg4data.h"
#include "unary.h"
#include "mathops.h"
#include "vdpau_internal.h"
#include "libavutil/avassert.h"

#undef NDEBUG
#include <assert.h>

#define MB_INTRA_VLC_BITS 9
#define DC_VLC_BITS 9


// offset tables for interlaced picture MVDATA decoding
static const int offset_table1[9] = {  0,  1,  2,  4,  8, 16, 32,  64, 128 };
static const int offset_table2[9] = {  0,  1,  3,  7, 15, 31, 63, 127, 255 };

/***********************************************************************/
/**
 * @name VC-1 Bitplane decoding
 * @see 8.7, p56
 * @{
 */


static void init_block_index(VC1Context *v)
{
    MpegEncContext *s = &v->s;
    ff_init_block_index(s);
    if (v->field_mode && !(v->second_field ^ v->tff)) {
        s->dest[0] += s->current_picture_ptr->f->linesize[0];
        s->dest[1] += s->current_picture_ptr->f->linesize[1];
        s->dest[2] += s->current_picture_ptr->f->linesize[2];
    }
}

/** @} */ //Bitplane group

static void vc1_put_signed_blocks_clamped(VC1Context *v)
{
    MpegEncContext *s = &v->s;
    int topleft_mb_pos, top_mb_pos;
    int stride_y, fieldtx = 0;
    int v_dist;

    /* The put pixels loop is always one MB row behind the decoding loop,
     * because we can only put pixels when overlap filtering is done, and
     * for filtering of the bottom edge of a MB, we need the next MB row
     * present as well.
     * Within the row, the put pixels loop is also one MB col behind the
     * decoding loop. The reason for this is again, because for filtering
     * of the right MB edge, we need the next MB present. */
    if (!s->first_slice_line) {
        if (s->mb_x) {
            topleft_mb_pos = (s->mb_y - 1) * s->mb_stride + s->mb_x - 1;
            if (v->fcm == ILACE_FRAME)
                fieldtx = v->fieldtx_plane[topleft_mb_pos];
            stride_y       = s->linesize << fieldtx;
            v_dist         = (16 - fieldtx) >> (fieldtx == 0);
            s->idsp.put_signed_pixels_clamped(v->block[v->topleft_blk_idx][0],
                                              s->dest[0] - 16 * s->linesize - 16,
                                              stride_y);
            s->idsp.put_signed_pixels_clamped(v->block[v->topleft_blk_idx][1],
                                              s->dest[0] - 16 * s->linesize - 8,
                                              stride_y);
            s->idsp.put_signed_pixels_clamped(v->block[v->topleft_blk_idx][2],
                                              s->dest[0] - v_dist * s->linesize - 16,
                                              stride_y);
            s->idsp.put_signed_pixels_clamped(v->block[v->topleft_blk_idx][3],
                                              s->dest[0] - v_dist * s->linesize - 8,
                                              stride_y);
            s->idsp.put_signed_pixels_clamped(v->block[v->topleft_blk_idx][4],
                                              s->dest[1] - 8 * s->uvlinesize - 8,
                                              s->uvlinesize);
            s->idsp.put_signed_pixels_clamped(v->block[v->topleft_blk_idx][5],
                                              s->dest[2] - 8 * s->uvlinesize - 8,
                                              s->uvlinesize);
        }
        if (s->mb_x == s->mb_width - 1) {
            top_mb_pos = (s->mb_y - 1) * s->mb_stride + s->mb_x;
            if (v->fcm == ILACE_FRAME)
                fieldtx = v->fieldtx_plane[top_mb_pos];
            stride_y   = s->linesize << fieldtx;
            v_dist     = fieldtx ? 15 : 8;
            s->idsp.put_signed_pixels_clamped(v->block[v->top_blk_idx][0],
                                              s->dest[0] - 16 * s->linesize,
                                              stride_y);
            s->idsp.put_signed_pixels_clamped(v->block[v->top_blk_idx][1],
                                              s->dest[0] - 16 * s->linesize + 8,
                                              stride_y);
            s->idsp.put_signed_pixels_clamped(v->block[v->top_blk_idx][2],
                                              s->dest[0] - v_dist * s->linesize,
                                              stride_y);
            s->idsp.put_signed_pixels_clamped(v->block[v->top_blk_idx][3],
                                              s->dest[0] - v_dist * s->linesize + 8,
                                              stride_y);
            s->idsp.put_signed_pixels_clamped(v->block[v->top_blk_idx][4],
                                              s->dest[1] - 8 * s->uvlinesize,
                                              s->uvlinesize);
            s->idsp.put_signed_pixels_clamped(v->block[v->top_blk_idx][5],
                                              s->dest[2] - 8 * s->uvlinesize,
                                              s->uvlinesize);
        }
    }

#define inc_blk_idx(idx) do { \
        idx++; \
        if (idx >= v->n_allocated_blks) \
            idx = 0; \
    } while (0)

    inc_blk_idx(v->topleft_blk_idx);
    inc_blk_idx(v->top_blk_idx);
    inc_blk_idx(v->left_blk_idx);
    inc_blk_idx(v->cur_blk_idx);
}

static void vc1_loop_filter_iblk(VC1Context *v, int pq)
{
    MpegEncContext *s = &v->s;
    int j;
    if (!s->first_slice_line) {
        v->vc1dsp.vc1_v_loop_filter16(s->dest[0], s->linesize, pq);
        if (s->mb_x)
            v->vc1dsp.vc1_h_loop_filter16(s->dest[0] - 16 * s->linesize, s->linesize, pq);
        v->vc1dsp.vc1_h_loop_filter16(s->dest[0] - 16 * s->linesize + 8, s->linesize, pq);
        for (j = 0; j < 2; j++) {
            v->vc1dsp.vc1_v_loop_filter8(s->dest[j + 1], s->uvlinesize, pq);
            if (s->mb_x)
                v->vc1dsp.vc1_h_loop_filter8(s->dest[j + 1] - 8 * s->uvlinesize, s->uvlinesize, pq);
        }
    }
    v->vc1dsp.vc1_v_loop_filter16(s->dest[0] + 8 * s->linesize, s->linesize, pq);

    if (s->mb_y == s->end_mb_y - 1) {
        if (s->mb_x) {
            v->vc1dsp.vc1_h_loop_filter16(s->dest[0], s->linesize, pq);
            v->vc1dsp.vc1_h_loop_filter8(s->dest[1], s->uvlinesize, pq);
            v->vc1dsp.vc1_h_loop_filter8(s->dest[2], s->uvlinesize, pq);
        }
        v->vc1dsp.vc1_h_loop_filter16(s->dest[0] + 8, s->linesize, pq);
    }
}

static void vc1_loop_filter_iblk_delayed(VC1Context *v, int pq)
{
    MpegEncContext *s = &v->s;
    int j;

    /* The loopfilter runs 1 row and 1 column behind the overlap filter, which
     * means it runs two rows/cols behind the decoding loop. */
    if (!s->first_slice_line) {
        if (s->mb_x) {
            if (s->mb_y >= s->start_mb_y + 2) {
                v->vc1dsp.vc1_v_loop_filter16(s->dest[0] - 16 * s->linesize - 16, s->linesize, pq);

                if (s->mb_x >= 2)
                    v->vc1dsp.vc1_h_loop_filter16(s->dest[0] - 32 * s->linesize - 16, s->linesize, pq);
                v->vc1dsp.vc1_h_loop_filter16(s->dest[0] - 32 * s->linesize - 8, s->linesize, pq);
                for (j = 0; j < 2; j++) {
                    v->vc1dsp.vc1_v_loop_filter8(s->dest[j + 1] - 8 * s->uvlinesize - 8, s->uvlinesize, pq);
                    if (s->mb_x >= 2) {
                        v->vc1dsp.vc1_h_loop_filter8(s->dest[j + 1] - 16 * s->uvlinesize - 8, s->uvlinesize, pq);
                    }
                }
            }
            v->vc1dsp.vc1_v_loop_filter16(s->dest[0] - 8 * s->linesize - 16, s->linesize, pq);
        }

        if (s->mb_x == s->mb_width - 1) {
            if (s->mb_y >= s->start_mb_y + 2) {
                v->vc1dsp.vc1_v_loop_filter16(s->dest[0] - 16 * s->linesize, s->linesize, pq);

                if (s->mb_x)
                    v->vc1dsp.vc1_h_loop_filter16(s->dest[0] - 32 * s->linesize, s->linesize, pq);
                v->vc1dsp.vc1_h_loop_filter16(s->dest[0] - 32 * s->linesize + 8, s->linesize, pq);
                for (j = 0; j < 2; j++) {
                    v->vc1dsp.vc1_v_loop_filter8(s->dest[j + 1] - 8 * s->uvlinesize, s->uvlinesize, pq);
                    if (s->mb_x >= 2) {
                        v->vc1dsp.vc1_h_loop_filter8(s->dest[j + 1] - 16 * s->uvlinesize, s->uvlinesize, pq);
                    }
                }
            }
            v->vc1dsp.vc1_v_loop_filter16(s->dest[0] - 8 * s->linesize, s->linesize, pq);
        }

        if (s->mb_y == s->end_mb_y) {
            if (s->mb_x) {
                if (s->mb_x >= 2)
                    v->vc1dsp.vc1_h_loop_filter16(s->dest[0] - 16 * s->linesize - 16, s->linesize, pq);
                v->vc1dsp.vc1_h_loop_filter16(s->dest[0] - 16 * s->linesize - 8, s->linesize, pq);
                if (s->mb_x >= 2) {
                    for (j = 0; j < 2; j++) {
                        v->vc1dsp.vc1_h_loop_filter8(s->dest[j + 1] - 8 * s->uvlinesize - 8, s->uvlinesize, pq);
                    }
                }
            }

            if (s->mb_x == s->mb_width - 1) {
                if (s->mb_x)
                    v->vc1dsp.vc1_h_loop_filter16(s->dest[0] - 16 * s->linesize, s->linesize, pq);
                v->vc1dsp.vc1_h_loop_filter16(s->dest[0] - 16 * s->linesize + 8, s->linesize, pq);
                if (s->mb_x) {
                    for (j = 0; j < 2; j++) {
                        v->vc1dsp.vc1_h_loop_filter8(s->dest[j + 1] - 8 * s->uvlinesize, s->uvlinesize, pq);
                    }
                }
            }
        }
    }
}

static void vc1_smooth_overlap_filter_iblk(VC1Context *v)
{
    MpegEncContext *s = &v->s;
    int mb_pos;

    if (v->condover == CONDOVER_NONE)
        return;

    mb_pos = s->mb_x + s->mb_y * s->mb_stride;

    /* Within a MB, the horizontal overlap always runs before the vertical.
     * To accomplish that, we run the H on left and internal borders of the
     * currently decoded MB. Then, we wait for the next overlap iteration
     * to do H overlap on the right edge of this MB, before moving over and
     * running the V overlap. Therefore, the V overlap makes us trail by one
     * MB col and the H overlap filter makes us trail by one MB row. This
     * is reflected in the time at which we run the put_pixels loop. */
    if (v->condover == CONDOVER_ALL || v->pq >= 9 || v->over_flags_plane[mb_pos]) {
        if (s->mb_x && (v->condover == CONDOVER_ALL || v->pq >= 9 ||
                        v->over_flags_plane[mb_pos - 1])) {
            v->vc1dsp.vc1_h_s_overlap(v->block[v->left_blk_idx][1],
                                      v->block[v->cur_blk_idx][0]);
            v->vc1dsp.vc1_h_s_overlap(v->block[v->left_blk_idx][3],
                                      v->block[v->cur_blk_idx][2]);
            if (!(s->flags & CODEC_FLAG_GRAY)) {
                v->vc1dsp.vc1_h_s_overlap(v->block[v->left_blk_idx][4],
                                          v->block[v->cur_blk_idx][4]);
                v->vc1dsp.vc1_h_s_overlap(v->block[v->left_blk_idx][5],
                                          v->block[v->cur_blk_idx][5]);
            }
        }
        v->vc1dsp.vc1_h_s_overlap(v->block[v->cur_blk_idx][0],
                                  v->block[v->cur_blk_idx][1]);
        v->vc1dsp.vc1_h_s_overlap(v->block[v->cur_blk_idx][2],
                                  v->block[v->cur_blk_idx][3]);

        if (s->mb_x == s->mb_width - 1) {
            if (!s->first_slice_line && (v->condover == CONDOVER_ALL || v->pq >= 9 ||
                                         v->over_flags_plane[mb_pos - s->mb_stride])) {
                v->vc1dsp.vc1_v_s_overlap(v->block[v->top_blk_idx][2],
                                          v->block[v->cur_blk_idx][0]);
                v->vc1dsp.vc1_v_s_overlap(v->block[v->top_blk_idx][3],
                                          v->block[v->cur_blk_idx][1]);
                if (!(s->flags & CODEC_FLAG_GRAY)) {
                    v->vc1dsp.vc1_v_s_overlap(v->block[v->top_blk_idx][4],
                                              v->block[v->cur_blk_idx][4]);
                    v->vc1dsp.vc1_v_s_overlap(v->block[v->top_blk_idx][5],
                                              v->block[v->cur_blk_idx][5]);
                }
            }
            v->vc1dsp.vc1_v_s_overlap(v->block[v->cur_blk_idx][0],
                                      v->block[v->cur_blk_idx][2]);
            v->vc1dsp.vc1_v_s_overlap(v->block[v->cur_blk_idx][1],
                                      v->block[v->cur_blk_idx][3]);
        }
    }
    if (s->mb_x && (v->condover == CONDOVER_ALL || v->over_flags_plane[mb_pos - 1])) {
        if (!s->first_slice_line && (v->condover == CONDOVER_ALL || v->pq >= 9 ||
                                     v->over_flags_plane[mb_pos - s->mb_stride - 1])) {
            v->vc1dsp.vc1_v_s_overlap(v->block[v->topleft_blk_idx][2],
                                      v->block[v->left_blk_idx][0]);
            v->vc1dsp.vc1_v_s_overlap(v->block[v->topleft_blk_idx][3],
                                      v->block[v->left_blk_idx][1]);
            if (!(s->flags & CODEC_FLAG_GRAY)) {
                v->vc1dsp.vc1_v_s_overlap(v->block[v->topleft_blk_idx][4],
                                          v->block[v->left_blk_idx][4]);
                v->vc1dsp.vc1_v_s_overlap(v->block[v->topleft_blk_idx][5],
                                          v->block[v->left_blk_idx][5]);
            }
        }
        v->vc1dsp.vc1_v_s_overlap(v->block[v->left_blk_idx][0],
                                  v->block[v->left_blk_idx][2]);
        v->vc1dsp.vc1_v_s_overlap(v->block[v->left_blk_idx][1],
                                  v->block[v->left_blk_idx][3]);
    }
}

/** Do motion compensation over 1 macroblock
 * Mostly adapted hpel_motion and qpel_motion from mpegvideo.c
 */
static void vc1_mc_1mv(VC1Context *v, int dir)
{
    MpegEncContext *s = &v->s;
    H264ChromaContext *h264chroma = &v->h264chroma;
    uint8_t *srcY, *srcU, *srcV;
    int dxy, mx, my, uvmx, uvmy, src_x, src_y, uvsrc_x, uvsrc_y;
    int v_edge_pos = s->v_edge_pos >> v->field_mode;
    int i;
    uint8_t (*luty)[256], (*lutuv)[256];
    int use_ic;

    if ((!v->field_mode ||
         (v->ref_field_type[dir] == 1 && v->cur_field_type == 1)) &&
        !v->s.last_picture.f->data[0])
        return;

    mx = s->mv[dir][0][0];
    my = s->mv[dir][0][1];

    // store motion vectors for further use in B frames
    if (s->pict_type == AV_PICTURE_TYPE_P) {
        for (i = 0; i < 4; i++) {
            s->current_picture.motion_val[1][s->block_index[i] + v->blocks_off][0] = mx;
            s->current_picture.motion_val[1][s->block_index[i] + v->blocks_off][1] = my;
        }
    }

    uvmx = (mx + ((mx & 3) == 3)) >> 1;
    uvmy = (my + ((my & 3) == 3)) >> 1;
    v->luma_mv[s->mb_x][0] = uvmx;
    v->luma_mv[s->mb_x][1] = uvmy;

    if (v->field_mode &&
        v->cur_field_type != v->ref_field_type[dir]) {
        my   = my   - 2 + 4 * v->cur_field_type;
        uvmy = uvmy - 2 + 4 * v->cur_field_type;
    }

    // fastuvmc shall be ignored for interlaced frame picture
    if (v->fastuvmc && (v->fcm != ILACE_FRAME)) {
        uvmx = uvmx + ((uvmx < 0) ? (uvmx & 1) : -(uvmx & 1));
        uvmy = uvmy + ((uvmy < 0) ? (uvmy & 1) : -(uvmy & 1));
    }
    if (!dir) {
        if (v->field_mode && (v->cur_field_type != v->ref_field_type[dir]) && v->second_field) {
            srcY = s->current_picture.f->data[0];
            srcU = s->current_picture.f->data[1];
            srcV = s->current_picture.f->data[2];
            luty  = v->curr_luty;
            lutuv = v->curr_lutuv;
            use_ic = *v->curr_use_ic;
        } else {
            srcY = s->last_picture.f->data[0];
            srcU = s->last_picture.f->data[1];
            srcV = s->last_picture.f->data[2];
            luty  = v->last_luty;
            lutuv = v->last_lutuv;
            use_ic = v->last_use_ic;
        }
    } else {
        srcY = s->next_picture.f->data[0];
        srcU = s->next_picture.f->data[1];
        srcV = s->next_picture.f->data[2];
        luty  = v->next_luty;
        lutuv = v->next_lutuv;
        use_ic = v->next_use_ic;
    }

    if (!srcY || !srcU) {
        av_log(v->s.avctx, AV_LOG_ERROR, "Referenced frame missing.\n");
        return;
    }

    src_x   = s->mb_x * 16 + (mx   >> 2);
    src_y   = s->mb_y * 16 + (my   >> 2);
    uvsrc_x = s->mb_x *  8 + (uvmx >> 2);
    uvsrc_y = s->mb_y *  8 + (uvmy >> 2);

    if (v->profile != PROFILE_ADVANCED) {
        src_x   = av_clip(  src_x, -16, s->mb_width  * 16);
        src_y   = av_clip(  src_y, -16, s->mb_height * 16);
        uvsrc_x = av_clip(uvsrc_x,  -8, s->mb_width  *  8);
        uvsrc_y = av_clip(uvsrc_y,  -8, s->mb_height *  8);
    } else {
        src_x   = av_clip(  src_x, -17, s->avctx->coded_width);
        src_y   = av_clip(  src_y, -18, s->avctx->coded_height + 1);
        uvsrc_x = av_clip(uvsrc_x,  -8, s->avctx->coded_width  >> 1);
        uvsrc_y = av_clip(uvsrc_y,  -8, s->avctx->coded_height >> 1);
    }

    srcY += src_y   * s->linesize   + src_x;
    srcU += uvsrc_y * s->uvlinesize + uvsrc_x;
    srcV += uvsrc_y * s->uvlinesize + uvsrc_x;

    if (v->field_mode && v->ref_field_type[dir]) {
        srcY += s->current_picture_ptr->f->linesize[0];
        srcU += s->current_picture_ptr->f->linesize[1];
        srcV += s->current_picture_ptr->f->linesize[2];
    }

    /* for grayscale we should not try to read from unknown area */
    if (s->flags & CODEC_FLAG_GRAY) {
        srcU = s->edge_emu_buffer + 18 * s->linesize;
        srcV = s->edge_emu_buffer + 18 * s->linesize;
    }

    if (v->rangeredfrm || use_ic
        || s->h_edge_pos < 22 || v_edge_pos < 22
        || (unsigned)(src_x - s->mspel) > s->h_edge_pos - (mx&3) - 16 - s->mspel * 3
        || (unsigned)(src_y - 1)        > v_edge_pos    - (my&3) - 16 - 3) {
        uint8_t *ubuf = s->edge_emu_buffer + 19 * s->linesize;
        uint8_t *vbuf = ubuf + 9 * s->uvlinesize;

        srcY -= s->mspel * (1 + s->linesize);
        s->vdsp.emulated_edge_mc(s->edge_emu_buffer, srcY,
                                 s->linesize, s->linesize,
                                 17 + s->mspel * 2, 17 + s->mspel * 2,
                                 src_x - s->mspel, src_y - s->mspel,
                                 s->h_edge_pos, v_edge_pos);
        srcY = s->edge_emu_buffer;
        s->vdsp.emulated_edge_mc(ubuf, srcU,
                                 s->uvlinesize, s->uvlinesize,
                                 8 + 1, 8 + 1,
                                 uvsrc_x, uvsrc_y,
                                 s->h_edge_pos >> 1, v_edge_pos >> 1);
        s->vdsp.emulated_edge_mc(vbuf, srcV,
                                 s->uvlinesize, s->uvlinesize,
                                 8 + 1, 8 + 1,
                                 uvsrc_x, uvsrc_y,
                                 s->h_edge_pos >> 1, v_edge_pos >> 1);
        srcU = ubuf;
        srcV = vbuf;
        /* if we deal with range reduction we need to scale source blocks */
        if (v->rangeredfrm) {
            int i, j;
            uint8_t *src, *src2;

            src = srcY;
            for (j = 0; j < 17 + s->mspel * 2; j++) {
                for (i = 0; i < 17 + s->mspel * 2; i++)
                    src[i] = ((src[i] - 128) >> 1) + 128;
                src += s->linesize;
            }
            src  = srcU;
            src2 = srcV;
            for (j = 0; j < 9; j++) {
                for (i = 0; i < 9; i++) {
                    src[i]  = ((src[i]  - 128) >> 1) + 128;
                    src2[i] = ((src2[i] - 128) >> 1) + 128;
                }
                src  += s->uvlinesize;
                src2 += s->uvlinesize;
            }
        }
        /* if we deal with intensity compensation we need to scale source blocks */
        if (use_ic) {
            int i, j;
            uint8_t *src, *src2;

            src = srcY;
            for (j = 0; j < 17 + s->mspel * 2; j++) {
                int f = v->field_mode ? v->ref_field_type[dir] : ((j + src_y - s->mspel) & 1) ;
                for (i = 0; i < 17 + s->mspel * 2; i++)
                    src[i] = luty[f][src[i]];
                src += s->linesize;
            }
            src  = srcU;
            src2 = srcV;
            for (j = 0; j < 9; j++) {
                int f = v->field_mode ? v->ref_field_type[dir] : ((j + uvsrc_y) & 1);
                for (i = 0; i < 9; i++) {
                    src[i]  = lutuv[f][src[i]];
                    src2[i] = lutuv[f][src2[i]];
                }
                src  += s->uvlinesize;
                src2 += s->uvlinesize;
            }
        }
        srcY += s->mspel * (1 + s->linesize);
    }

    if (s->mspel) {
        dxy = ((my & 3) << 2) | (mx & 3);
        v->vc1dsp.put_vc1_mspel_pixels_tab[0][dxy](s->dest[0]    , srcY    , s->linesize, v->rnd);
    } else { // hpel mc - always used for luma
        dxy = (my & 2) | ((mx & 2) >> 1);
        if (!v->rnd)
            s->hdsp.put_pixels_tab[0][dxy](s->dest[0], srcY, s->linesize, 16);
        else
            s->hdsp.put_no_rnd_pixels_tab[0][dxy](s->dest[0], srcY, s->linesize, 16);
    }

    if (s->flags & CODEC_FLAG_GRAY) return;
    /* Chroma MC always uses qpel bilinear */
    uvmx = (uvmx & 3) << 1;
    uvmy = (uvmy & 3) << 1;
    if (!v->rnd) {
        h264chroma->put_h264_chroma_pixels_tab[0](s->dest[1], srcU, s->uvlinesize, 8, uvmx, uvmy);
        h264chroma->put_h264_chroma_pixels_tab[0](s->dest[2], srcV, s->uvlinesize, 8, uvmx, uvmy);
    } else {
        v->vc1dsp.put_no_rnd_vc1_chroma_pixels_tab[0](s->dest[1], srcU, s->uvlinesize, 8, uvmx, uvmy);
        v->vc1dsp.put_no_rnd_vc1_chroma_pixels_tab[0](s->dest[2], srcV, s->uvlinesize, 8, uvmx, uvmy);
    }
}

static inline int median4(int a, int b, int c, int d)
{
    if (a < b) {
        if (c < d) return (FFMIN(b, d) + FFMAX(a, c)) / 2;
        else       return (FFMIN(b, c) + FFMAX(a, d)) / 2;
    } else {
        if (c < d) return (FFMIN(a, d) + FFMAX(b, c)) / 2;
        else       return (FFMIN(a, c) + FFMAX(b, d)) / 2;
    }
}

/** Do motion compensation for 4-MV macroblock - luminance block
 */
static void vc1_mc_4mv_luma(VC1Context *v, int n, int dir, int avg)
{
    MpegEncContext *s = &v->s;
    uint8_t *srcY;
    int dxy, mx, my, src_x, src_y;
    int off;
    int fieldmv = (v->fcm == ILACE_FRAME) ? v->blk_mv_type[s->block_index[n]] : 0;
    int v_edge_pos = s->v_edge_pos >> v->field_mode;
    uint8_t (*luty)[256];
    int use_ic;

    if ((!v->field_mode ||
         (v->ref_field_type[dir] == 1 && v->cur_field_type == 1)) &&
        !v->s.last_picture.f->data[0])
        return;

    mx = s->mv[dir][n][0];
    my = s->mv[dir][n][1];

    if (!dir) {
        if (v->field_mode && (v->cur_field_type != v->ref_field_type[dir]) && v->second_field) {
            srcY = s->current_picture.f->data[0];
            luty = v->curr_luty;
            use_ic = *v->curr_use_ic;
        } else {
            srcY = s->last_picture.f->data[0];
            luty = v->last_luty;
            use_ic = v->last_use_ic;
        }
    } else {
        srcY = s->next_picture.f->data[0];
        luty = v->next_luty;
        use_ic = v->next_use_ic;
    }

    if (!srcY) {
        av_log(v->s.avctx, AV_LOG_ERROR, "Referenced frame missing.\n");
        return;
    }

    if (v->field_mode) {
        if (v->cur_field_type != v->ref_field_type[dir])
            my = my - 2 + 4 * v->cur_field_type;
    }

    if (s->pict_type == AV_PICTURE_TYPE_P && n == 3 && v->field_mode) {
        int same_count = 0, opp_count = 0, k;
        int chosen_mv[2][4][2], f;
        int tx, ty;
        for (k = 0; k < 4; k++) {
            f = v->mv_f[0][s->block_index[k] + v->blocks_off];
            chosen_mv[f][f ? opp_count : same_count][0] = s->mv[0][k][0];
            chosen_mv[f][f ? opp_count : same_count][1] = s->mv[0][k][1];
            opp_count  += f;
            same_count += 1 - f;
        }
        f = opp_count > same_count;
        switch (f ? opp_count : same_count) {
        case 4:
            tx = median4(chosen_mv[f][0][0], chosen_mv[f][1][0],
                         chosen_mv[f][2][0], chosen_mv[f][3][0]);
            ty = median4(chosen_mv[f][0][1], chosen_mv[f][1][1],
                         chosen_mv[f][2][1], chosen_mv[f][3][1]);
            break;
        case 3:
            tx = mid_pred(chosen_mv[f][0][0], chosen_mv[f][1][0], chosen_mv[f][2][0]);
            ty = mid_pred(chosen_mv[f][0][1], chosen_mv[f][1][1], chosen_mv[f][2][1]);
            break;
        case 2:
            tx = (chosen_mv[f][0][0] + chosen_mv[f][1][0]) / 2;
            ty = (chosen_mv[f][0][1] + chosen_mv[f][1][1]) / 2;
            break;
        default:
            av_assert0(0);
        }
        s->current_picture.motion_val[1][s->block_index[0] + v->blocks_off][0] = tx;
        s->current_picture.motion_val[1][s->block_index[0] + v->blocks_off][1] = ty;
        for (k = 0; k < 4; k++)
            v->mv_f[1][s->block_index[k] + v->blocks_off] = f;
    }

    if (v->fcm == ILACE_FRAME) {  // not sure if needed for other types of picture
        int qx, qy;
        int width  = s->avctx->coded_width;
        int height = s->avctx->coded_height >> 1;
        if (s->pict_type == AV_PICTURE_TYPE_P) {
            s->current_picture.motion_val[1][s->block_index[n] + v->blocks_off][0] = mx;
            s->current_picture.motion_val[1][s->block_index[n] + v->blocks_off][1] = my;
        }
        qx = (s->mb_x * 16) + (mx >> 2);
        qy = (s->mb_y *  8) + (my >> 3);

        if (qx < -17)
            mx -= 4 * (qx + 17);
        else if (qx > width)
            mx -= 4 * (qx - width);
        if (qy < -18)
            my -= 8 * (qy + 18);
        else if (qy > height + 1)
            my -= 8 * (qy - height - 1);
    }

    if ((v->fcm == ILACE_FRAME) && fieldmv)
        off = ((n > 1) ? s->linesize : 0) + (n & 1) * 8;
    else
        off = s->linesize * 4 * (n & 2) + (n & 1) * 8;

    src_x = s->mb_x * 16 + (n & 1) * 8 + (mx >> 2);
    if (!fieldmv)
        src_y = s->mb_y * 16 + (n & 2) * 4 + (my >> 2);
    else
        src_y = s->mb_y * 16 + ((n > 1) ? 1 : 0) + (my >> 2);

    if (v->profile != PROFILE_ADVANCED) {
        src_x = av_clip(src_x, -16, s->mb_width  * 16);
        src_y = av_clip(src_y, -16, s->mb_height * 16);
    } else {
        src_x = av_clip(src_x, -17, s->avctx->coded_width);
        if (v->fcm == ILACE_FRAME) {
            if (src_y & 1)
                src_y = av_clip(src_y, -17, s->avctx->coded_height + 1);
            else
                src_y = av_clip(src_y, -18, s->avctx->coded_height);
        } else {
            src_y = av_clip(src_y, -18, s->avctx->coded_height + 1);
        }
    }

    srcY += src_y * s->linesize + src_x;
    if (v->field_mode && v->ref_field_type[dir])
        srcY += s->current_picture_ptr->f->linesize[0];

    if (fieldmv && !(src_y & 1))
        v_edge_pos--;
    if (fieldmv && (src_y & 1) && src_y < 4)
        src_y--;
    if (v->rangeredfrm || use_ic
        || s->h_edge_pos < 13 || v_edge_pos < 23
        || (unsigned)(src_x - s->mspel) > s->h_edge_pos - (mx & 3) - 8 - s->mspel * 2
        || (unsigned)(src_y - (s->mspel << fieldmv)) > v_edge_pos - (my & 3) - ((8 + s->mspel * 2) << fieldmv)) {
        srcY -= s->mspel * (1 + (s->linesize << fieldmv));
        /* check emulate edge stride and offset */
        s->vdsp.emulated_edge_mc(s->edge_emu_buffer, srcY,
                                 s->linesize, s->linesize,
                                 9 + s->mspel * 2, (9 + s->mspel * 2) << fieldmv,
                                 src_x - s->mspel, src_y - (s->mspel << fieldmv),
                                 s->h_edge_pos, v_edge_pos);
        srcY = s->edge_emu_buffer;
        /* if we deal with range reduction we need to scale source blocks */
        if (v->rangeredfrm) {
            int i, j;
            uint8_t *src;

            src = srcY;
            for (j = 0; j < 9 + s->mspel * 2; j++) {
                for (i = 0; i < 9 + s->mspel * 2; i++)
                    src[i] = ((src[i] - 128) >> 1) + 128;
                src += s->linesize << fieldmv;
            }
        }
        /* if we deal with intensity compensation we need to scale source blocks */
        if (use_ic) {
            int i, j;
            uint8_t *src;

            src = srcY;
            for (j = 0; j < 9 + s->mspel * 2; j++) {
                int f = v->field_mode ? v->ref_field_type[dir] : (((j<<fieldmv)+src_y - (s->mspel << fieldmv)) & 1);
                for (i = 0; i < 9 + s->mspel * 2; i++)
                    src[i] = luty[f][src[i]];
                src += s->linesize << fieldmv;
            }
        }
        srcY += s->mspel * (1 + (s->linesize << fieldmv));
    }

    if (s->mspel) {
        dxy = ((my & 3) << 2) | (mx & 3);
        if (avg)
            v->vc1dsp.avg_vc1_mspel_pixels_tab[1][dxy](s->dest[0] + off, srcY, s->linesize << fieldmv, v->rnd);
        else
            v->vc1dsp.put_vc1_mspel_pixels_tab[1][dxy](s->dest[0] + off, srcY, s->linesize << fieldmv, v->rnd);
    } else { // hpel mc - always used for luma
        dxy = (my & 2) | ((mx & 2) >> 1);
        if (!v->rnd)
            s->hdsp.put_pixels_tab[1][dxy](s->dest[0] + off, srcY, s->linesize, 8);
        else
            s->hdsp.put_no_rnd_pixels_tab[1][dxy](s->dest[0] + off, srcY, s->linesize, 8);
    }
}

static av_always_inline int get_chroma_mv(int *mvx, int *mvy, int *a, int flag, int *tx, int *ty)
{
    int idx, i;
    static const int count[16] = { 0, 1, 1, 2, 1, 2, 2, 3, 1, 2, 2, 3, 2, 3, 3, 4};

    idx =  ((a[3] != flag) << 3)
         | ((a[2] != flag) << 2)
         | ((a[1] != flag) << 1)
         |  (a[0] != flag);
    if (!idx) {
        *tx = median4(mvx[0], mvx[1], mvx[2], mvx[3]);
        *ty = median4(mvy[0], mvy[1], mvy[2], mvy[3]);
        return 4;
    } else if (count[idx] == 1) {
        switch (idx) {
        case 0x1:
            *tx = mid_pred(mvx[1], mvx[2], mvx[3]);
            *ty = mid_pred(mvy[1], mvy[2], mvy[3]);
            return 3;
        case 0x2:
            *tx = mid_pred(mvx[0], mvx[2], mvx[3]);
            *ty = mid_pred(mvy[0], mvy[2], mvy[3]);
            return 3;
        case 0x4:
            *tx = mid_pred(mvx[0], mvx[1], mvx[3]);
            *ty = mid_pred(mvy[0], mvy[1], mvy[3]);
            return 3;
        case 0x8:
            *tx = mid_pred(mvx[0], mvx[1], mvx[2]);
            *ty = mid_pred(mvy[0], mvy[1], mvy[2]);
            return 3;
        }
    } else if (count[idx] == 2) {
        int t1 = 0, t2 = 0;
        for (i = 0; i < 3; i++)
            if (!a[i]) {
                t1 = i;
                break;
            }
        for (i = t1 + 1; i < 4; i++)
            if (!a[i]) {
                t2 = i;
                break;
            }
        *tx = (mvx[t1] + mvx[t2]) / 2;
        *ty = (mvy[t1] + mvy[t2]) / 2;
        return 2;
    } else {
        return 0;
    }
    return -1;
}

/** Do motion compensation for 4-MV macroblock - both chroma blocks
 */
static void vc1_mc_4mv_chroma(VC1Context *v, int dir)
{
    MpegEncContext *s = &v->s;
    H264ChromaContext *h264chroma = &v->h264chroma;
    uint8_t *srcU, *srcV;
    int uvmx, uvmy, uvsrc_x, uvsrc_y;
    int k, tx = 0, ty = 0;
    int mvx[4], mvy[4], intra[4], mv_f[4];
    int valid_count;
    int chroma_ref_type = v->cur_field_type;
    int v_edge_pos = s->v_edge_pos >> v->field_mode;
    uint8_t (*lutuv)[256];
    int use_ic;

    if (!v->field_mode && !v->s.last_picture.f->data[0])
        return;
    if (s->flags & CODEC_FLAG_GRAY)
        return;

    for (k = 0; k < 4; k++) {
        mvx[k] = s->mv[dir][k][0];
        mvy[k] = s->mv[dir][k][1];
        intra[k] = v->mb_type[0][s->block_index[k]];
        if (v->field_mode)
            mv_f[k] = v->mv_f[dir][s->block_index[k] + v->blocks_off];
    }

    /* calculate chroma MV vector from four luma MVs */
    if (!v->field_mode || (v->field_mode && !v->numref)) {
        valid_count = get_chroma_mv(mvx, mvy, intra, 0, &tx, &ty);
        chroma_ref_type = v->reffield;
        if (!valid_count) {
            s->current_picture.motion_val[1][s->block_index[0] + v->blocks_off][0] = 0;
            s->current_picture.motion_val[1][s->block_index[0] + v->blocks_off][1] = 0;
            v->luma_mv[s->mb_x][0] = v->luma_mv[s->mb_x][1] = 0;
            return; //no need to do MC for intra blocks
        }
    } else {
        int dominant = 0;
        if (mv_f[0] + mv_f[1] + mv_f[2] + mv_f[3] > 2)
            dominant = 1;
        valid_count = get_chroma_mv(mvx, mvy, mv_f, dominant, &tx, &ty);
        if (dominant)
            chroma_ref_type = !v->cur_field_type;
    }
    if (v->field_mode && chroma_ref_type == 1 && v->cur_field_type == 1 && !v->s.last_picture.f->data[0])
        return;
    s->current_picture.motion_val[1][s->block_index[0] + v->blocks_off][0] = tx;
    s->current_picture.motion_val[1][s->block_index[0] + v->blocks_off][1] = ty;
    uvmx = (tx + ((tx & 3) == 3)) >> 1;
    uvmy = (ty + ((ty & 3) == 3)) >> 1;

    v->luma_mv[s->mb_x][0] = uvmx;
    v->luma_mv[s->mb_x][1] = uvmy;

    if (v->fastuvmc) {
        uvmx = uvmx + ((uvmx < 0) ? (uvmx & 1) : -(uvmx & 1));
        uvmy = uvmy + ((uvmy < 0) ? (uvmy & 1) : -(uvmy & 1));
    }
    // Field conversion bias
    if (v->cur_field_type != chroma_ref_type)
        uvmy += 2 - 4 * chroma_ref_type;

    uvsrc_x = s->mb_x * 8 + (uvmx >> 2);
    uvsrc_y = s->mb_y * 8 + (uvmy >> 2);

    if (v->profile != PROFILE_ADVANCED) {
        uvsrc_x = av_clip(uvsrc_x, -8, s->mb_width  * 8);
        uvsrc_y = av_clip(uvsrc_y, -8, s->mb_height * 8);
    } else {
        uvsrc_x = av_clip(uvsrc_x, -8, s->avctx->coded_width  >> 1);
        uvsrc_y = av_clip(uvsrc_y, -8, s->avctx->coded_height >> 1);
    }

    if (!dir) {
        if (v->field_mode && (v->cur_field_type != chroma_ref_type) && v->second_field) {
            srcU = s->current_picture.f->data[1];
            srcV = s->current_picture.f->data[2];
            lutuv = v->curr_lutuv;
            use_ic = *v->curr_use_ic;
        } else {
            srcU = s->last_picture.f->data[1];
            srcV = s->last_picture.f->data[2];
            lutuv = v->last_lutuv;
            use_ic = v->last_use_ic;
        }
    } else {
        srcU = s->next_picture.f->data[1];
        srcV = s->next_picture.f->data[2];
        lutuv = v->next_lutuv;
        use_ic = v->next_use_ic;
    }

    if (!srcU) {
        av_log(v->s.avctx, AV_LOG_ERROR, "Referenced frame missing.\n");
        return;
    }

    srcU += uvsrc_y * s->uvlinesize + uvsrc_x;
    srcV += uvsrc_y * s->uvlinesize + uvsrc_x;

    if (v->field_mode) {
        if (chroma_ref_type) {
            srcU += s->current_picture_ptr->f->linesize[1];
            srcV += s->current_picture_ptr->f->linesize[2];
        }
    }

    if (v->rangeredfrm || use_ic
        || s->h_edge_pos < 18 || v_edge_pos < 18
        || (unsigned)uvsrc_x > (s->h_edge_pos >> 1) - 9
        || (unsigned)uvsrc_y > (v_edge_pos    >> 1) - 9) {
        s->vdsp.emulated_edge_mc(s->edge_emu_buffer, srcU,
                                 s->uvlinesize, s->uvlinesize,
                                 8 + 1, 8 + 1, uvsrc_x, uvsrc_y,
                                 s->h_edge_pos >> 1, v_edge_pos >> 1);
        s->vdsp.emulated_edge_mc(s->edge_emu_buffer + 16, srcV,
                                 s->uvlinesize, s->uvlinesize,
                                 8 + 1, 8 + 1, uvsrc_x, uvsrc_y,
                                 s->h_edge_pos >> 1, v_edge_pos >> 1);
        srcU = s->edge_emu_buffer;
        srcV = s->edge_emu_buffer + 16;

        /* if we deal with range reduction we need to scale source blocks */
        if (v->rangeredfrm) {
            int i, j;
            uint8_t *src, *src2;

            src  = srcU;
            src2 = srcV;
            for (j = 0; j < 9; j++) {
                for (i = 0; i < 9; i++) {
                    src[i]  = ((src[i]  - 128) >> 1) + 128;
                    src2[i] = ((src2[i] - 128) >> 1) + 128;
                }
                src  += s->uvlinesize;
                src2 += s->uvlinesize;
            }
        }
        /* if we deal with intensity compensation we need to scale source blocks */
        if (use_ic) {
            int i, j;
            uint8_t *src, *src2;

            src  = srcU;
            src2 = srcV;
            for (j = 0; j < 9; j++) {
                int f = v->field_mode ? chroma_ref_type : ((j + uvsrc_y) & 1);
                for (i = 0; i < 9; i++) {
                    src[i]  = lutuv[f][src[i]];
                    src2[i] = lutuv[f][src2[i]];
                }
                src  += s->uvlinesize;
                src2 += s->uvlinesize;
            }
        }
    }

    /* Chroma MC always uses qpel bilinear */
    uvmx = (uvmx & 3) << 1;
    uvmy = (uvmy & 3) << 1;
    if (!v->rnd) {
        h264chroma->put_h264_chroma_pixels_tab[0](s->dest[1], srcU, s->uvlinesize, 8, uvmx, uvmy);
        h264chroma->put_h264_chroma_pixels_tab[0](s->dest[2], srcV, s->uvlinesize, 8, uvmx, uvmy);
    } else {
        v->vc1dsp.put_no_rnd_vc1_chroma_pixels_tab[0](s->dest[1], srcU, s->uvlinesize, 8, uvmx, uvmy);
        v->vc1dsp.put_no_rnd_vc1_chroma_pixels_tab[0](s->dest[2], srcV, s->uvlinesize, 8, uvmx, uvmy);
    }
}

/** Do motion compensation for 4-MV interlaced frame chroma macroblock (both U and V)
 */
static void vc1_mc_4mv_chroma4(VC1Context *v, int dir, int dir2, int avg)
{
    MpegEncContext *s = &v->s;
    H264ChromaContext *h264chroma = &v->h264chroma;
    uint8_t *srcU, *srcV;
    int uvsrc_x, uvsrc_y;
    int uvmx_field[4], uvmy_field[4];
    int i, off, tx, ty;
    int fieldmv = v->blk_mv_type[s->block_index[0]];
    static const int s_rndtblfield[16] = { 0, 0, 1, 2, 4, 4, 5, 6, 2, 2, 3, 8, 6, 6, 7, 12 };
    int v_dist = fieldmv ? 1 : 4; // vertical offset for lower sub-blocks
    int v_edge_pos = s->v_edge_pos >> 1;
    int use_ic;
    uint8_t (*lutuv)[256];

    if (s->flags & CODEC_FLAG_GRAY)
        return;

    for (i = 0; i < 4; i++) {
        int d = i < 2 ? dir: dir2;
        tx = s->mv[d][i][0];
        uvmx_field[i] = (tx + ((tx & 3) == 3)) >> 1;
        ty = s->mv[d][i][1];
        if (fieldmv)
            uvmy_field[i] = (ty >> 4) * 8 + s_rndtblfield[ty & 0xF];
        else
            uvmy_field[i] = (ty + ((ty & 3) == 3)) >> 1;
    }

    for (i = 0; i < 4; i++) {
        off = (i & 1) * 4 + ((i & 2) ? v_dist * s->uvlinesize : 0);
        uvsrc_x = s->mb_x * 8 +  (i & 1) * 4           + (uvmx_field[i] >> 2);
        uvsrc_y = s->mb_y * 8 + ((i & 2) ? v_dist : 0) + (uvmy_field[i] >> 2);
        // FIXME: implement proper pull-back (see vc1cropmv.c, vc1CROPMV_ChromaPullBack())
        uvsrc_x = av_clip(uvsrc_x, -8, s->avctx->coded_width  >> 1);
        uvsrc_y = av_clip(uvsrc_y, -8, s->avctx->coded_height >> 1);
        if (i < 2 ? dir : dir2) {
            srcU = s->next_picture.f->data[1];
            srcV = s->next_picture.f->data[2];
            lutuv  = v->next_lutuv;
            use_ic = v->next_use_ic;
        } else {
            srcU = s->last_picture.f->data[1];
            srcV = s->last_picture.f->data[2];
            lutuv  = v->last_lutuv;
            use_ic = v->last_use_ic;
        }
        if (!srcU)
            return;
        srcU += uvsrc_y * s->uvlinesize + uvsrc_x;
        srcV += uvsrc_y * s->uvlinesize + uvsrc_x;
        uvmx_field[i] = (uvmx_field[i] & 3) << 1;
        uvmy_field[i] = (uvmy_field[i] & 3) << 1;

        if (fieldmv && !(uvsrc_y & 1))
            v_edge_pos = (s->v_edge_pos >> 1) - 1;

        if (fieldmv && (uvsrc_y & 1) && uvsrc_y < 2)
            uvsrc_y--;
        if (use_ic
            || s->h_edge_pos < 10 || v_edge_pos < (5 << fieldmv)
            || (unsigned)uvsrc_x > (s->h_edge_pos >> 1) - 5
            || (unsigned)uvsrc_y > v_edge_pos - (5 << fieldmv)) {
            s->vdsp.emulated_edge_mc(s->edge_emu_buffer, srcU,
                                     s->uvlinesize, s->uvlinesize,
                                     5, (5 << fieldmv), uvsrc_x, uvsrc_y,
                                     s->h_edge_pos >> 1, v_edge_pos);
            s->vdsp.emulated_edge_mc(s->edge_emu_buffer + 16, srcV,
                                     s->uvlinesize, s->uvlinesize,
                                     5, (5 << fieldmv), uvsrc_x, uvsrc_y,
                                     s->h_edge_pos >> 1, v_edge_pos);
            srcU = s->edge_emu_buffer;
            srcV = s->edge_emu_buffer + 16;

            /* if we deal with intensity compensation we need to scale source blocks */
            if (use_ic) {
                int i, j;
                uint8_t *src, *src2;

                src  = srcU;
                src2 = srcV;
                for (j = 0; j < 5; j++) {
                    int f = (uvsrc_y + (j << fieldmv)) & 1;
                    for (i = 0; i < 5; i++) {
                        src[i]  = lutuv[f][src[i]];
                        src2[i] = lutuv[f][src2[i]];
                    }
                    src  += s->uvlinesize << fieldmv;
                    src2 += s->uvlinesize << fieldmv;
                }
            }
        }
        if (avg) {
            if (!v->rnd) {
                h264chroma->avg_h264_chroma_pixels_tab[1](s->dest[1] + off, srcU, s->uvlinesize << fieldmv, 4, uvmx_field[i], uvmy_field[i]);
                h264chroma->avg_h264_chroma_pixels_tab[1](s->dest[2] + off, srcV, s->uvlinesize << fieldmv, 4, uvmx_field[i], uvmy_field[i]);
            } else {
                v->vc1dsp.avg_no_rnd_vc1_chroma_pixels_tab[1](s->dest[1] + off, srcU, s->uvlinesize << fieldmv, 4, uvmx_field[i], uvmy_field[i]);
                v->vc1dsp.avg_no_rnd_vc1_chroma_pixels_tab[1](s->dest[2] + off, srcV, s->uvlinesize << fieldmv, 4, uvmx_field[i], uvmy_field[i]);
            }
        } else {
            if (!v->rnd) {
                h264chroma->put_h264_chroma_pixels_tab[1](s->dest[1] + off, srcU, s->uvlinesize << fieldmv, 4, uvmx_field[i], uvmy_field[i]);
                h264chroma->put_h264_chroma_pixels_tab[1](s->dest[2] + off, srcV, s->uvlinesize << fieldmv, 4, uvmx_field[i], uvmy_field[i]);
            } else {
                v->vc1dsp.put_no_rnd_vc1_chroma_pixels_tab[1](s->dest[1] + off, srcU, s->uvlinesize << fieldmv, 4, uvmx_field[i], uvmy_field[i]);
                v->vc1dsp.put_no_rnd_vc1_chroma_pixels_tab[1](s->dest[2] + off, srcV, s->uvlinesize << fieldmv, 4, uvmx_field[i], uvmy_field[i]);
            }
        }
    }
}

/***********************************************************************/
/**
 * @name VC-1 Block-level functions
 * @see 7.1.4, p91 and 8.1.1.7, p(1)04
 * @{
 */

/**
 * @def GET_MQUANT
 * @brief Get macroblock-level quantizer scale
 */
#define GET_MQUANT()                                           \
    if (v->dquantfrm) {                                        \
        int edges = 0;                                         \
        if (v->dqprofile == DQPROFILE_ALL_MBS) {               \
            if (v->dqbilevel) {                                \
                mquant = (get_bits1(gb)) ? v->altpq : v->pq;   \
            } else {                                           \
                mqdiff = get_bits(gb, 3);                      \
                if (mqdiff != 7)                               \
                    mquant = v->pq + mqdiff;                   \
                else                                           \
                    mquant = get_bits(gb, 5);                  \
            }                                                  \
        }                                                      \
        if (v->dqprofile == DQPROFILE_SINGLE_EDGE)             \
            edges = 1 << v->dqsbedge;                          \
        else if (v->dqprofile == DQPROFILE_DOUBLE_EDGES)       \
            edges = (3 << v->dqsbedge) % 15;                   \
        else if (v->dqprofile == DQPROFILE_FOUR_EDGES)         \
            edges = 15;                                        \
        if ((edges&1) && !s->mb_x)                             \
            mquant = v->altpq;                                 \
        if ((edges&2) && s->first_slice_line)                  \
            mquant = v->altpq;                                 \
        if ((edges&4) && s->mb_x == (s->mb_width - 1))         \
            mquant = v->altpq;                                 \
        if ((edges&8) && s->mb_y == (s->mb_height - 1))        \
            mquant = v->altpq;                                 \
        if (!mquant || mquant > 31) {                          \
            av_log(v->s.avctx, AV_LOG_ERROR,                   \
                   "Overriding invalid mquant %d\n", mquant);  \
            mquant = 1;                                        \
        }                                                      \
    }

/**
 * @def GET_MVDATA(_dmv_x, _dmv_y)
 * @brief Get MV differentials
 * @see MVDATA decoding from 8.3.5.2, p(1)20
 * @param _dmv_x Horizontal differential for decoded MV
 * @param _dmv_y Vertical differential for decoded MV
 */
#define GET_MVDATA(_dmv_x, _dmv_y)                                      \
    index = 1 + get_vlc2(gb, ff_vc1_mv_diff_vlc[s->mv_table_index].table, \
                         VC1_MV_DIFF_VLC_BITS, 2);                      \
    if (index > 36) {                                                   \
        mb_has_coeffs = 1;                                              \
        index -= 37;                                                    \
    } else                                                              \
        mb_has_coeffs = 0;                                              \
    s->mb_intra = 0;                                                    \
    if (!index) {                                                       \
        _dmv_x = _dmv_y = 0;                                            \
    } else if (index == 35) {                                           \
        _dmv_x = get_bits(gb, v->k_x - 1 + s->quarter_sample);          \
        _dmv_y = get_bits(gb, v->k_y - 1 + s->quarter_sample);          \
    } else if (index == 36) {                                           \
        _dmv_x = 0;                                                     \
        _dmv_y = 0;                                                     \
        s->mb_intra = 1;                                                \
    } else {                                                            \
        index1 = index % 6;                                             \
        if (!s->quarter_sample && index1 == 5) val = 1;                 \
        else                                   val = 0;                 \
        if (size_table[index1] - val > 0)                               \
            val = get_bits(gb, size_table[index1] - val);               \
        else                                   val = 0;                 \
        sign = 0 - (val&1);                                             \
        _dmv_x = (sign ^ ((val>>1) + offset_table[index1])) - sign;     \
                                                                        \
        index1 = index / 6;                                             \
        if (!s->quarter_sample && index1 == 5) val = 1;                 \
        else                                   val = 0;                 \
        if (size_table[index1] - val > 0)                               \
            val = get_bits(gb, size_table[index1] - val);               \
        else                                   val = 0;                 \
        sign = 0 - (val & 1);                                           \
        _dmv_y = (sign ^ ((val >> 1) + offset_table[index1])) - sign;   \
    }

static av_always_inline void get_mvdata_interlaced(VC1Context *v, int *dmv_x,
                                                   int *dmv_y, int *pred_flag)
{
    int index, index1;
    int extend_x = 0, extend_y = 0;
    GetBitContext *gb = &v->s.gb;
    int bits, esc;
    int val, sign;
    const int* offs_tab;

    if (v->numref) {
        bits = VC1_2REF_MVDATA_VLC_BITS;
        esc  = 125;
    } else {
        bits = VC1_1REF_MVDATA_VLC_BITS;
        esc  = 71;
    }
    switch (v->dmvrange) {
    case 1:
        extend_x = 1;
        break;
    case 2:
        extend_y = 1;
        break;
    case 3:
        extend_x = extend_y = 1;
        break;
    }
    index = get_vlc2(gb, v->imv_vlc->table, bits, 3);
    if (index == esc) {
        *dmv_x = get_bits(gb, v->k_x);
        *dmv_y = get_bits(gb, v->k_y);
        if (v->numref) {
            if (pred_flag) {
                *pred_flag = *dmv_y & 1;
                *dmv_y     = (*dmv_y + *pred_flag) >> 1;
            } else {
                *dmv_y     = (*dmv_y + (*dmv_y & 1)) >> 1;
            }
        }
    }
    else {
        av_assert0(index < esc);
        if (extend_x)
            offs_tab = offset_table2;
        else
            offs_tab = offset_table1;
        index1 = (index + 1) % 9;
        if (index1 != 0) {
            val    = get_bits(gb, index1 + extend_x);
            sign   = 0 -(val & 1);
            *dmv_x = (sign ^ ((val >> 1) + offs_tab[index1])) - sign;
        } else
            *dmv_x = 0;
        if (extend_y)
            offs_tab = offset_table2;
        else
            offs_tab = offset_table1;
        index1 = (index + 1) / 9;
        if (index1 > v->numref) {
            val    = get_bits(gb, (index1 + (extend_y << v->numref)) >> v->numref);
            sign   = 0 - (val & 1);
            *dmv_y = (sign ^ ((val >> 1) + offs_tab[index1 >> v->numref])) - sign;
        } else
            *dmv_y = 0;
        if (v->numref && pred_flag)
            *pred_flag = index1 & 1;
    }
}

static av_always_inline int scaleforsame_x(VC1Context *v, int n /* MV */, int dir)
{
    int scaledvalue, refdist;
    int scalesame1, scalesame2;
    int scalezone1_x, zone1offset_x;
    int table_index = dir ^ v->second_field;

    if (v->s.pict_type != AV_PICTURE_TYPE_B)
        refdist = v->refdist;
    else
        refdist = dir ? v->brfd : v->frfd;
    if (refdist > 3)
        refdist = 3;
    scalesame1    = ff_vc1_field_mvpred_scales[table_index][1][refdist];
    scalesame2    = ff_vc1_field_mvpred_scales[table_index][2][refdist];
    scalezone1_x  = ff_vc1_field_mvpred_scales[table_index][3][refdist];
    zone1offset_x = ff_vc1_field_mvpred_scales[table_index][5][refdist];

    if (FFABS(n) > 255)
        scaledvalue = n;
    else {
        if (FFABS(n) < scalezone1_x)
            scaledvalue = (n * scalesame1) >> 8;
        else {
            if (n < 0)
                scaledvalue = ((n * scalesame2) >> 8) - zone1offset_x;
            else
                scaledvalue = ((n * scalesame2) >> 8) + zone1offset_x;
        }
    }
    return av_clip(scaledvalue, -v->range_x, v->range_x - 1);
}

static av_always_inline int scaleforsame_y(VC1Context *v, int i, int n /* MV */, int dir)
{
    int scaledvalue, refdist;
    int scalesame1, scalesame2;
    int scalezone1_y, zone1offset_y;
    int table_index = dir ^ v->second_field;

    if (v->s.pict_type != AV_PICTURE_TYPE_B)
        refdist = v->refdist;
    else
        refdist = dir ? v->brfd : v->frfd;
    if (refdist > 3)
        refdist = 3;
    scalesame1    = ff_vc1_field_mvpred_scales[table_index][1][refdist];
    scalesame2    = ff_vc1_field_mvpred_scales[table_index][2][refdist];
    scalezone1_y  = ff_vc1_field_mvpred_scales[table_index][4][refdist];
    zone1offset_y = ff_vc1_field_mvpred_scales[table_index][6][refdist];

    if (FFABS(n) > 63)
        scaledvalue = n;
    else {
        if (FFABS(n) < scalezone1_y)
            scaledvalue = (n * scalesame1) >> 8;
        else {
            if (n < 0)
                scaledvalue = ((n * scalesame2) >> 8) - zone1offset_y;
            else
                scaledvalue = ((n * scalesame2) >> 8) + zone1offset_y;
        }
    }

    if (v->cur_field_type && !v->ref_field_type[dir])
        return av_clip(scaledvalue, -v->range_y / 2 + 1, v->range_y / 2);
    else
        return av_clip(scaledvalue, -v->range_y / 2, v->range_y / 2 - 1);
}

static av_always_inline int scaleforopp_x(VC1Context *v, int n /* MV */)
{
    int scalezone1_x, zone1offset_x;
    int scaleopp1, scaleopp2, brfd;
    int scaledvalue;

    brfd = FFMIN(v->brfd, 3);
    scalezone1_x  = ff_vc1_b_field_mvpred_scales[3][brfd];
    zone1offset_x = ff_vc1_b_field_mvpred_scales[5][brfd];
    scaleopp1     = ff_vc1_b_field_mvpred_scales[1][brfd];
    scaleopp2     = ff_vc1_b_field_mvpred_scales[2][brfd];

    if (FFABS(n) > 255)
        scaledvalue = n;
    else {
        if (FFABS(n) < scalezone1_x)
            scaledvalue = (n * scaleopp1) >> 8;
        else {
            if (n < 0)
                scaledvalue = ((n * scaleopp2) >> 8) - zone1offset_x;
            else
                scaledvalue = ((n * scaleopp2) >> 8) + zone1offset_x;
        }
    }
    return av_clip(scaledvalue, -v->range_x, v->range_x - 1);
}

static av_always_inline int scaleforopp_y(VC1Context *v, int n /* MV */, int dir)
{
    int scalezone1_y, zone1offset_y;
    int scaleopp1, scaleopp2, brfd;
    int scaledvalue;

    brfd = FFMIN(v->brfd, 3);
    scalezone1_y  = ff_vc1_b_field_mvpred_scales[4][brfd];
    zone1offset_y = ff_vc1_b_field_mvpred_scales[6][brfd];
    scaleopp1     = ff_vc1_b_field_mvpred_scales[1][brfd];
    scaleopp2     = ff_vc1_b_field_mvpred_scales[2][brfd];

    if (FFABS(n) > 63)
        scaledvalue = n;
    else {
        if (FFABS(n) < scalezone1_y)
            scaledvalue = (n * scaleopp1) >> 8;
        else {
            if (n < 0)
                scaledvalue = ((n * scaleopp2) >> 8) - zone1offset_y;
            else
                scaledvalue = ((n * scaleopp2) >> 8) + zone1offset_y;
        }
    }
    if (v->cur_field_type && !v->ref_field_type[dir]) {
        return av_clip(scaledvalue, -v->range_y / 2 + 1, v->range_y / 2);
    } else {
        return av_clip(scaledvalue, -v->range_y / 2, v->range_y / 2 - 1);
    }
}

static av_always_inline int scaleforsame(VC1Context *v, int i, int n /* MV */,
                                         int dim, int dir)
{
    int brfd, scalesame;
    int hpel = 1 - v->s.quarter_sample;

    n >>= hpel;
    if (v->s.pict_type != AV_PICTURE_TYPE_B || v->second_field || !dir) {
        if (dim)
            n = scaleforsame_y(v, i, n, dir) << hpel;
        else
            n = scaleforsame_x(v, n, dir) << hpel;
        return n;
    }
    brfd      = FFMIN(v->brfd, 3);
    scalesame = ff_vc1_b_field_mvpred_scales[0][brfd];

    n = (n * scalesame >> 8) << hpel;
    return n;
}

static av_always_inline int scaleforopp(VC1Context *v, int n /* MV */,
                                        int dim, int dir)
{
    int refdist, scaleopp;
    int hpel = 1 - v->s.quarter_sample;

    n >>= hpel;
    if (v->s.pict_type == AV_PICTURE_TYPE_B && !v->second_field && dir == 1) {
        if (dim)
            n = scaleforopp_y(v, n, dir) << hpel;
        else
            n = scaleforopp_x(v, n) << hpel;
        return n;
    }
    if (v->s.pict_type != AV_PICTURE_TYPE_B)
        refdist = FFMIN(v->refdist, 3);
    else
        refdist = dir ? v->brfd : v->frfd;
    scaleopp = ff_vc1_field_mvpred_scales[dir ^ v->second_field][0][refdist];

    n = (n * scaleopp >> 8) << hpel;
    return n;
}

/** Predict and set motion vector
 */
static inline void vc1_pred_mv(VC1Context *v, int n, int dmv_x, int dmv_y,
                               int mv1, int r_x, int r_y, uint8_t* is_intra,
                               int pred_flag, int dir)
{
    MpegEncContext *s = &v->s;
    int xy, wrap, off = 0;
    int16_t *A, *B, *C;
    int px, py;
    int sum;
    int mixedmv_pic, num_samefield = 0, num_oppfield = 0;
    int opposite, a_f, b_f, c_f;
    int16_t field_predA[2];
    int16_t field_predB[2];
    int16_t field_predC[2];
    int a_valid, b_valid, c_valid;
    int hybridmv_thresh, y_bias = 0;

    if (v->mv_mode == MV_PMODE_MIXED_MV ||
        ((v->mv_mode == MV_PMODE_INTENSITY_COMP) && (v->mv_mode2 == MV_PMODE_MIXED_MV)))
        mixedmv_pic = 1;
    else
        mixedmv_pic = 0;
    /* scale MV difference to be quad-pel */
    dmv_x <<= 1 - s->quarter_sample;
    dmv_y <<= 1 - s->quarter_sample;

    wrap = s->b8_stride;
    xy   = s->block_index[n];

    if (s->mb_intra) {
        s->mv[0][n][0] = s->current_picture.motion_val[0][xy + v->blocks_off][0] = 0;
        s->mv[0][n][1] = s->current_picture.motion_val[0][xy + v->blocks_off][1] = 0;
        s->current_picture.motion_val[1][xy + v->blocks_off][0] = 0;
        s->current_picture.motion_val[1][xy + v->blocks_off][1] = 0;
        if (mv1) { /* duplicate motion data for 1-MV block */
            s->current_picture.motion_val[0][xy + 1 + v->blocks_off][0]        = 0;
            s->current_picture.motion_val[0][xy + 1 + v->blocks_off][1]        = 0;
            s->current_picture.motion_val[0][xy + wrap + v->blocks_off][0]     = 0;
            s->current_picture.motion_val[0][xy + wrap + v->blocks_off][1]     = 0;
            s->current_picture.motion_val[0][xy + wrap + 1 + v->blocks_off][0] = 0;
            s->current_picture.motion_val[0][xy + wrap + 1 + v->blocks_off][1] = 0;
            v->luma_mv[s->mb_x][0] = v->luma_mv[s->mb_x][1] = 0;
            s->current_picture.motion_val[1][xy + 1 + v->blocks_off][0]        = 0;
            s->current_picture.motion_val[1][xy + 1 + v->blocks_off][1]        = 0;
            s->current_picture.motion_val[1][xy + wrap][0]                     = 0;
            s->current_picture.motion_val[1][xy + wrap + v->blocks_off][1]     = 0;
            s->current_picture.motion_val[1][xy + wrap + 1 + v->blocks_off][0] = 0;
            s->current_picture.motion_val[1][xy + wrap + 1 + v->blocks_off][1] = 0;
        }
        return;
    }

    C = s->current_picture.motion_val[dir][xy -    1 + v->blocks_off];
    A = s->current_picture.motion_val[dir][xy - wrap + v->blocks_off];
    if (mv1) {
        if (v->field_mode && mixedmv_pic)
            off = (s->mb_x == (s->mb_width - 1)) ? -2 : 2;
        else
            off = (s->mb_x == (s->mb_width - 1)) ? -1 : 2;
    } else {
        //in 4-MV mode different blocks have different B predictor position
        switch (n) {
        case 0:
            off = (s->mb_x > 0) ? -1 : 1;
            break;
        case 1:
            off = (s->mb_x == (s->mb_width - 1)) ? -1 : 1;
            break;
        case 2:
            off = 1;
            break;
        case 3:
            off = -1;
        }
    }
    B = s->current_picture.motion_val[dir][xy - wrap + off + v->blocks_off];

    a_valid = !s->first_slice_line || (n == 2 || n == 3);
    b_valid = a_valid && (s->mb_width > 1);
    c_valid = s->mb_x || (n == 1 || n == 3);
    if (v->field_mode) {
        a_valid = a_valid && !is_intra[xy - wrap];
        b_valid = b_valid && !is_intra[xy - wrap + off];
        c_valid = c_valid && !is_intra[xy - 1];
    }

    if (a_valid) {
        a_f = v->mv_f[dir][xy - wrap + v->blocks_off];
        num_oppfield  += a_f;
        num_samefield += 1 - a_f;
        field_predA[0] = A[0];
        field_predA[1] = A[1];
    } else {
        field_predA[0] = field_predA[1] = 0;
        a_f = 0;
    }
    if (b_valid) {
        b_f = v->mv_f[dir][xy - wrap + off + v->blocks_off];
        num_oppfield  += b_f;
        num_samefield += 1 - b_f;
        field_predB[0] = B[0];
        field_predB[1] = B[1];
    } else {
        field_predB[0] = field_predB[1] = 0;
        b_f = 0;
    }
    if (c_valid) {
        c_f = v->mv_f[dir][xy - 1 + v->blocks_off];
        num_oppfield  += c_f;
        num_samefield += 1 - c_f;
        field_predC[0] = C[0];
        field_predC[1] = C[1];
    } else {
        field_predC[0] = field_predC[1] = 0;
        c_f = 0;
    }

    if (v->field_mode) {
        if (!v->numref)
            // REFFIELD determines if the last field or the second-last field is
            // to be used as reference
            opposite = 1 - v->reffield;
        else {
            if (num_samefield <= num_oppfield)
                opposite = 1 - pred_flag;
            else
                opposite = pred_flag;
        }
    } else
        opposite = 0;
    if (opposite) {
        if (a_valid && !a_f) {
            field_predA[0] = scaleforopp(v, field_predA[0], 0, dir);
            field_predA[1] = scaleforopp(v, field_predA[1], 1, dir);
        }
        if (b_valid && !b_f) {
            field_predB[0] = scaleforopp(v, field_predB[0], 0, dir);
            field_predB[1] = scaleforopp(v, field_predB[1], 1, dir);
        }
        if (c_valid && !c_f) {
            field_predC[0] = scaleforopp(v, field_predC[0], 0, dir);
            field_predC[1] = scaleforopp(v, field_predC[1], 1, dir);
        }
        v->mv_f[dir][xy + v->blocks_off] = 1;
        v->ref_field_type[dir] = !v->cur_field_type;
    } else {
        if (a_valid && a_f) {
            field_predA[0] = scaleforsame(v, n, field_predA[0], 0, dir);
            field_predA[1] = scaleforsame(v, n, field_predA[1], 1, dir);
        }
        if (b_valid && b_f) {
            field_predB[0] = scaleforsame(v, n, field_predB[0], 0, dir);
            field_predB[1] = scaleforsame(v, n, field_predB[1], 1, dir);
        }
        if (c_valid && c_f) {
            field_predC[0] = scaleforsame(v, n, field_predC[0], 0, dir);
            field_predC[1] = scaleforsame(v, n, field_predC[1], 1, dir);
        }
        v->mv_f[dir][xy + v->blocks_off] = 0;
        v->ref_field_type[dir] = v->cur_field_type;
    }

    if (a_valid) {
        px = field_predA[0];
        py = field_predA[1];
    } else if (c_valid) {
        px = field_predC[0];
        py = field_predC[1];
    } else if (b_valid) {
        px = field_predB[0];
        py = field_predB[1];
    } else {
        px = 0;
        py = 0;
    }

    if (num_samefield + num_oppfield > 1) {
        px = mid_pred(field_predA[0], field_predB[0], field_predC[0]);
        py = mid_pred(field_predA[1], field_predB[1], field_predC[1]);
    }

    /* Pullback MV as specified in 8.3.5.3.4 */
    if (!v->field_mode) {
        int qx, qy, X, Y;
        qx = (s->mb_x << 6) + ((n == 1 || n == 3) ? 32 : 0);
        qy = (s->mb_y << 6) + ((n == 2 || n == 3) ? 32 : 0);
        X  = (s->mb_width  << 6) - 4;
        Y  = (s->mb_height << 6) - 4;
        if (mv1) {
            if (qx + px < -60) px = -60 - qx;
            if (qy + py < -60) py = -60 - qy;
        } else {
            if (qx + px < -28) px = -28 - qx;
            if (qy + py < -28) py = -28 - qy;
        }
        if (qx + px > X) px = X - qx;
        if (qy + py > Y) py = Y - qy;
    }

    if (!v->field_mode || s->pict_type != AV_PICTURE_TYPE_B) {
        /* Calculate hybrid prediction as specified in 8.3.5.3.5 (also 10.3.5.4.3.5) */
        hybridmv_thresh = 32;
        if (a_valid && c_valid) {
            if (is_intra[xy - wrap])
                sum = FFABS(px) + FFABS(py);
            else
                sum = FFABS(px - field_predA[0]) + FFABS(py - field_predA[1]);
            if (sum > hybridmv_thresh) {
                if (get_bits1(&s->gb)) {     // read HYBRIDPRED bit
                    px = field_predA[0];
                    py = field_predA[1];
                } else {
                    px = field_predC[0];
                    py = field_predC[1];
                }
            } else {
                if (is_intra[xy - 1])
                    sum = FFABS(px) + FFABS(py);
                else
                    sum = FFABS(px - field_predC[0]) + FFABS(py - field_predC[1]);
                if (sum > hybridmv_thresh) {
                    if (get_bits1(&s->gb)) {
                        px = field_predA[0];
                        py = field_predA[1];
                    } else {
                        px = field_predC[0];
                        py = field_predC[1];
                    }
                }
            }
        }
    }

    if (v->field_mode && v->numref)
        r_y >>= 1;
    if (v->field_mode && v->cur_field_type && v->ref_field_type[dir] == 0)
        y_bias = 1;
    /* store MV using signed modulus of MV range defined in 4.11 */
    s->mv[dir][n][0] = s->current_picture.motion_val[dir][xy + v->blocks_off][0] = ((px + dmv_x + r_x) & ((r_x << 1) - 1)) - r_x;
    s->mv[dir][n][1] = s->current_picture.motion_val[dir][xy + v->blocks_off][1] = ((py + dmv_y + r_y - y_bias) & ((r_y << 1) - 1)) - r_y + y_bias;
    if (mv1) { /* duplicate motion data for 1-MV block */
        s->current_picture.motion_val[dir][xy +    1 +     v->blocks_off][0] = s->current_picture.motion_val[dir][xy + v->blocks_off][0];
        s->current_picture.motion_val[dir][xy +    1 +     v->blocks_off][1] = s->current_picture.motion_val[dir][xy + v->blocks_off][1];
        s->current_picture.motion_val[dir][xy + wrap +     v->blocks_off][0] = s->current_picture.motion_val[dir][xy + v->blocks_off][0];
        s->current_picture.motion_val[dir][xy + wrap +     v->blocks_off][1] = s->current_picture.motion_val[dir][xy + v->blocks_off][1];
        s->current_picture.motion_val[dir][xy + wrap + 1 + v->blocks_off][0] = s->current_picture.motion_val[dir][xy + v->blocks_off][0];
        s->current_picture.motion_val[dir][xy + wrap + 1 + v->blocks_off][1] = s->current_picture.motion_val[dir][xy + v->blocks_off][1];
        v->mv_f[dir][xy +    1 + v->blocks_off] = v->mv_f[dir][xy +            v->blocks_off];
        v->mv_f[dir][xy + wrap + v->blocks_off] = v->mv_f[dir][xy + wrap + 1 + v->blocks_off] = v->mv_f[dir][xy + v->blocks_off];
    }
}

/** Predict and set motion vector for interlaced frame picture MBs
 */
static inline void vc1_pred_mv_intfr(VC1Context *v, int n, int dmv_x, int dmv_y,
                                     int mvn, int r_x, int r_y, uint8_t* is_intra, int dir)
{
    MpegEncContext *s = &v->s;
    int xy, wrap, off = 0;
    int A[2], B[2], C[2];
    int px = 0, py = 0;
    int a_valid = 0, b_valid = 0, c_valid = 0;
    int field_a, field_b, field_c; // 0: same, 1: opposit
    int total_valid, num_samefield, num_oppfield;
    int pos_c, pos_b, n_adj;

    wrap = s->b8_stride;
    xy = s->block_index[n];

    if (s->mb_intra) {
        s->mv[0][n][0] = s->current_picture.motion_val[0][xy][0] = 0;
        s->mv[0][n][1] = s->current_picture.motion_val[0][xy][1] = 0;
        s->current_picture.motion_val[1][xy][0] = 0;
        s->current_picture.motion_val[1][xy][1] = 0;
        if (mvn == 1) { /* duplicate motion data for 1-MV block */
            s->current_picture.motion_val[0][xy + 1][0]        = 0;
            s->current_picture.motion_val[0][xy + 1][1]        = 0;
            s->current_picture.motion_val[0][xy + wrap][0]     = 0;
            s->current_picture.motion_val[0][xy + wrap][1]     = 0;
            s->current_picture.motion_val[0][xy + wrap + 1][0] = 0;
            s->current_picture.motion_val[0][xy + wrap + 1][1] = 0;
            v->luma_mv[s->mb_x][0] = v->luma_mv[s->mb_x][1] = 0;
            s->current_picture.motion_val[1][xy + 1][0]        = 0;
            s->current_picture.motion_val[1][xy + 1][1]        = 0;
            s->current_picture.motion_val[1][xy + wrap][0]     = 0;
            s->current_picture.motion_val[1][xy + wrap][1]     = 0;
            s->current_picture.motion_val[1][xy + wrap + 1][0] = 0;
            s->current_picture.motion_val[1][xy + wrap + 1][1] = 0;
        }
        return;
    }

    off = ((n == 0) || (n == 1)) ? 1 : -1;
    /* predict A */
    if (s->mb_x || (n == 1) || (n == 3)) {
        if ((v->blk_mv_type[xy]) // current block (MB) has a field MV
            || (!v->blk_mv_type[xy] && !v->blk_mv_type[xy - 1])) { // or both have frame MV
            A[0] = s->current_picture.motion_val[dir][xy - 1][0];
            A[1] = s->current_picture.motion_val[dir][xy - 1][1];
            a_valid = 1;
        } else { // current block has frame mv and cand. has field MV (so average)
            A[0] = (s->current_picture.motion_val[dir][xy - 1][0]
                    + s->current_picture.motion_val[dir][xy - 1 + off * wrap][0] + 1) >> 1;
            A[1] = (s->current_picture.motion_val[dir][xy - 1][1]
                    + s->current_picture.motion_val[dir][xy - 1 + off * wrap][1] + 1) >> 1;
            a_valid = 1;
        }
        if (!(n & 1) && v->is_intra[s->mb_x - 1]) {
            a_valid = 0;
            A[0] = A[1] = 0;
        }
    } else
        A[0] = A[1] = 0;
    /* Predict B and C */
    B[0] = B[1] = C[0] = C[1] = 0;
    if (n == 0 || n == 1 || v->blk_mv_type[xy]) {
        if (!s->first_slice_line) {
            if (!v->is_intra[s->mb_x - s->mb_stride]) {
                b_valid = 1;
                n_adj   = n | 2;
                pos_b   = s->block_index[n_adj] - 2 * wrap;
                if (v->blk_mv_type[pos_b] && v->blk_mv_type[xy]) {
                    n_adj = (n & 2) | (n & 1);
                }
                B[0] = s->current_picture.motion_val[dir][s->block_index[n_adj] - 2 * wrap][0];
                B[1] = s->current_picture.motion_val[dir][s->block_index[n_adj] - 2 * wrap][1];
                if (v->blk_mv_type[pos_b] && !v->blk_mv_type[xy]) {
                    B[0] = (B[0] + s->current_picture.motion_val[dir][s->block_index[n_adj ^ 2] - 2 * wrap][0] + 1) >> 1;
                    B[1] = (B[1] + s->current_picture.motion_val[dir][s->block_index[n_adj ^ 2] - 2 * wrap][1] + 1) >> 1;
                }
            }
            if (s->mb_width > 1) {
                if (!v->is_intra[s->mb_x - s->mb_stride + 1]) {
                    c_valid = 1;
                    n_adj   = 2;
                    pos_c   = s->block_index[2] - 2 * wrap + 2;
                    if (v->blk_mv_type[pos_c] && v->blk_mv_type[xy]) {
                        n_adj = n & 2;
                    }
                    C[0] = s->current_picture.motion_val[dir][s->block_index[n_adj] - 2 * wrap + 2][0];
                    C[1] = s->current_picture.motion_val[dir][s->block_index[n_adj] - 2 * wrap + 2][1];
                    if (v->blk_mv_type[pos_c] && !v->blk_mv_type[xy]) {
                        C[0] = (1 + C[0] + (s->current_picture.motion_val[dir][s->block_index[n_adj ^ 2] - 2 * wrap + 2][0])) >> 1;
                        C[1] = (1 + C[1] + (s->current_picture.motion_val[dir][s->block_index[n_adj ^ 2] - 2 * wrap + 2][1])) >> 1;
                    }
                    if (s->mb_x == s->mb_width - 1) {
                        if (!v->is_intra[s->mb_x - s->mb_stride - 1]) {
                            c_valid = 1;
                            n_adj   = 3;
                            pos_c   = s->block_index[3] - 2 * wrap - 2;
                            if (v->blk_mv_type[pos_c] && v->blk_mv_type[xy]) {
                                n_adj = n | 1;
                            }
                            C[0] = s->current_picture.motion_val[dir][s->block_index[n_adj] - 2 * wrap - 2][0];
                            C[1] = s->current_picture.motion_val[dir][s->block_index[n_adj] - 2 * wrap - 2][1];
                            if (v->blk_mv_type[pos_c] && !v->blk_mv_type[xy]) {
                                C[0] = (1 + C[0] + s->current_picture.motion_val[dir][s->block_index[1] - 2 * wrap - 2][0]) >> 1;
                                C[1] = (1 + C[1] + s->current_picture.motion_val[dir][s->block_index[1] - 2 * wrap - 2][1]) >> 1;
                            }
                        } else
                            c_valid = 0;
                    }
                }
            }
        }
    } else {
        pos_b   = s->block_index[1];
        b_valid = 1;
        B[0]    = s->current_picture.motion_val[dir][pos_b][0];
        B[1]    = s->current_picture.motion_val[dir][pos_b][1];
        pos_c   = s->block_index[0];
        c_valid = 1;
        C[0]    = s->current_picture.motion_val[dir][pos_c][0];
        C[1]    = s->current_picture.motion_val[dir][pos_c][1];
    }

    total_valid = a_valid + b_valid + c_valid;
    // check if predictor A is out of bounds
    if (!s->mb_x && !(n == 1 || n == 3)) {
        A[0] = A[1] = 0;
    }
    // check if predictor B is out of bounds
    if ((s->first_slice_line && v->blk_mv_type[xy]) || (s->first_slice_line && !(n & 2))) {
        B[0] = B[1] = C[0] = C[1] = 0;
    }
    if (!v->blk_mv_type[xy]) {
        if (s->mb_width == 1) {
            px = B[0];
            py = B[1];
        } else {
            if (total_valid >= 2) {
                px = mid_pred(A[0], B[0], C[0]);
                py = mid_pred(A[1], B[1], C[1]);
            } else if (total_valid) {
                if      (a_valid) { px = A[0]; py = A[1]; }
                else if (b_valid) { px = B[0]; py = B[1]; }
                else              { px = C[0]; py = C[1]; }
            }
        }
    } else {
        if (a_valid)
            field_a = (A[1] & 4) ? 1 : 0;
        else
            field_a = 0;
        if (b_valid)
            field_b = (B[1] & 4) ? 1 : 0;
        else
            field_b = 0;
        if (c_valid)
            field_c = (C[1] & 4) ? 1 : 0;
        else
            field_c = 0;

        num_oppfield  = field_a + field_b + field_c;
        num_samefield = total_valid - num_oppfield;
        if (total_valid == 3) {
            if ((num_samefield == 3) || (num_oppfield == 3)) {
                px = mid_pred(A[0], B[0], C[0]);
                py = mid_pred(A[1], B[1], C[1]);
            } else if (num_samefield >= num_oppfield) {
                /* take one MV from same field set depending on priority
                the check for B may not be necessary */
                px = !field_a ? A[0] : B[0];
                py = !field_a ? A[1] : B[1];
            } else {
                px =  field_a ? A[0] : B[0];
                py =  field_a ? A[1] : B[1];
            }
        } else if (total_valid == 2) {
            if (num_samefield >= num_oppfield) {
                if (!field_a && a_valid) {
                    px = A[0];
                    py = A[1];
                } else if (!field_b && b_valid) {
                    px = B[0];
                    py = B[1];
                } else /*if (c_valid)*/ {
                    av_assert1(c_valid);
                    px = C[0];
                    py = C[1];
                } /*else px = py = 0;*/
            } else {
                if (field_a && a_valid) {
                    px = A[0];
                    py = A[1];
                } else /*if (field_b && b_valid)*/ {
                    av_assert1(field_b && b_valid);
                    px = B[0];
                    py = B[1];
                } /*else if (c_valid) {
                    px = C[0];
                    py = C[1];
                }*/
            }
        } else if (total_valid == 1) {
            px = (a_valid) ? A[0] : ((b_valid) ? B[0] : C[0]);
            py = (a_valid) ? A[1] : ((b_valid) ? B[1] : C[1]);
        }
    }

    /* store MV using signed modulus of MV range defined in 4.11 */
    s->mv[dir][n][0] = s->current_picture.motion_val[dir][xy][0] = ((px + dmv_x + r_x) & ((r_x << 1) - 1)) - r_x;
    s->mv[dir][n][1] = s->current_picture.motion_val[dir][xy][1] = ((py + dmv_y + r_y) & ((r_y << 1) - 1)) - r_y;
    if (mvn == 1) { /* duplicate motion data for 1-MV block */
        s->current_picture.motion_val[dir][xy +    1    ][0] = s->current_picture.motion_val[dir][xy][0];
        s->current_picture.motion_val[dir][xy +    1    ][1] = s->current_picture.motion_val[dir][xy][1];
        s->current_picture.motion_val[dir][xy + wrap    ][0] = s->current_picture.motion_val[dir][xy][0];
        s->current_picture.motion_val[dir][xy + wrap    ][1] = s->current_picture.motion_val[dir][xy][1];
        s->current_picture.motion_val[dir][xy + wrap + 1][0] = s->current_picture.motion_val[dir][xy][0];
        s->current_picture.motion_val[dir][xy + wrap + 1][1] = s->current_picture.motion_val[dir][xy][1];
    } else if (mvn == 2) { /* duplicate motion data for 2-Field MV block */
        s->current_picture.motion_val[dir][xy + 1][0] = s->current_picture.motion_val[dir][xy][0];
        s->current_picture.motion_val[dir][xy + 1][1] = s->current_picture.motion_val[dir][xy][1];
        s->mv[dir][n + 1][0] = s->mv[dir][n][0];
        s->mv[dir][n + 1][1] = s->mv[dir][n][1];
    }
}

/** Motion compensation for direct or interpolated blocks in B-frames
 */
static void vc1_interp_mc(VC1Context *v)
{
    MpegEncContext *s = &v->s;
    H264ChromaContext *h264chroma = &v->h264chroma;
    uint8_t *srcY, *srcU, *srcV;
    int dxy, mx, my, uvmx, uvmy, src_x, src_y, uvsrc_x, uvsrc_y;
    int off, off_uv;
    int v_edge_pos = s->v_edge_pos >> v->field_mode;
    int use_ic = v->next_use_ic;

    if (!v->field_mode && !v->s.next_picture.f->data[0])
        return;

    mx   = s->mv[1][0][0];
    my   = s->mv[1][0][1];
    uvmx = (mx + ((mx & 3) == 3)) >> 1;
    uvmy = (my + ((my & 3) == 3)) >> 1;
    if (v->field_mode) {
        if (v->cur_field_type != v->ref_field_type[1]) {
            my   = my   - 2 + 4 * v->cur_field_type;
            uvmy = uvmy - 2 + 4 * v->cur_field_type;
        }
    }
    if (v->fastuvmc) {
        uvmx = uvmx + ((uvmx < 0) ? -(uvmx & 1) : (uvmx & 1));
        uvmy = uvmy + ((uvmy < 0) ? -(uvmy & 1) : (uvmy & 1));
    }
    srcY = s->next_picture.f->data[0];
    srcU = s->next_picture.f->data[1];
    srcV = s->next_picture.f->data[2];

    src_x   = s->mb_x * 16 + (mx   >> 2);
    src_y   = s->mb_y * 16 + (my   >> 2);
    uvsrc_x = s->mb_x *  8 + (uvmx >> 2);
    uvsrc_y = s->mb_y *  8 + (uvmy >> 2);

    if (v->profile != PROFILE_ADVANCED) {
        src_x   = av_clip(  src_x, -16, s->mb_width  * 16);
        src_y   = av_clip(  src_y, -16, s->mb_height * 16);
        uvsrc_x = av_clip(uvsrc_x,  -8, s->mb_width  *  8);
        uvsrc_y = av_clip(uvsrc_y,  -8, s->mb_height *  8);
    } else {
        src_x   = av_clip(  src_x, -17, s->avctx->coded_width);
        src_y   = av_clip(  src_y, -18, s->avctx->coded_height + 1);
        uvsrc_x = av_clip(uvsrc_x,  -8, s->avctx->coded_width  >> 1);
        uvsrc_y = av_clip(uvsrc_y,  -8, s->avctx->coded_height >> 1);
    }

    srcY += src_y   * s->linesize   + src_x;
    srcU += uvsrc_y * s->uvlinesize + uvsrc_x;
    srcV += uvsrc_y * s->uvlinesize + uvsrc_x;

    if (v->field_mode && v->ref_field_type[1]) {
        srcY += s->current_picture_ptr->f->linesize[0];
        srcU += s->current_picture_ptr->f->linesize[1];
        srcV += s->current_picture_ptr->f->linesize[2];
    }

    /* for grayscale we should not try to read from unknown area */
    if (s->flags & CODEC_FLAG_GRAY) {
        srcU = s->edge_emu_buffer + 18 * s->linesize;
        srcV = s->edge_emu_buffer + 18 * s->linesize;
    }

    if (v->rangeredfrm || s->h_edge_pos < 22 || v_edge_pos < 22 || use_ic
        || (unsigned)(src_x - 1) > s->h_edge_pos - (mx & 3) - 16 - 3
        || (unsigned)(src_y - 1) > v_edge_pos    - (my & 3) - 16 - 3) {
        uint8_t *ubuf = s->edge_emu_buffer + 19 * s->linesize;
        uint8_t *vbuf = ubuf + 9 * s->uvlinesize;

        srcY -= s->mspel * (1 + s->linesize);
        s->vdsp.emulated_edge_mc(s->edge_emu_buffer, srcY,
                                 s->linesize, s->linesize,
                                 17 + s->mspel * 2, 17 + s->mspel * 2,
                                 src_x - s->mspel, src_y - s->mspel,
                                 s->h_edge_pos, v_edge_pos);
        srcY = s->edge_emu_buffer;
        s->vdsp.emulated_edge_mc(ubuf, srcU,
                                 s->uvlinesize, s->uvlinesize,
                                 8 + 1, 8 + 1,
                                 uvsrc_x, uvsrc_y,
                                 s->h_edge_pos >> 1, v_edge_pos >> 1);
        s->vdsp.emulated_edge_mc(vbuf, srcV,
                                 s->uvlinesize, s->uvlinesize,
                                 8 + 1, 8 + 1,
                                 uvsrc_x, uvsrc_y,
                                 s->h_edge_pos >> 1, v_edge_pos >> 1);
        srcU = ubuf;
        srcV = vbuf;
        /* if we deal with range reduction we need to scale source blocks */
        if (v->rangeredfrm) {
            int i, j;
            uint8_t *src, *src2;

            src = srcY;
            for (j = 0; j < 17 + s->mspel * 2; j++) {
                for (i = 0; i < 17 + s->mspel * 2; i++)
                    src[i] = ((src[i] - 128) >> 1) + 128;
                src += s->linesize;
            }
            src = srcU;
            src2 = srcV;
            for (j = 0; j < 9; j++) {
                for (i = 0; i < 9; i++) {
                    src[i]  = ((src[i]  - 128) >> 1) + 128;
                    src2[i] = ((src2[i] - 128) >> 1) + 128;
                }
                src  += s->uvlinesize;
                src2 += s->uvlinesize;
            }
        }

        if (use_ic) {
            uint8_t (*luty )[256] = v->next_luty;
            uint8_t (*lutuv)[256] = v->next_lutuv;
            int i, j;
            uint8_t *src, *src2;

            src = srcY;
            for (j = 0; j < 17 + s->mspel * 2; j++) {
                int f = v->field_mode ? v->ref_field_type[1] : ((j+src_y - s->mspel) & 1);
                for (i = 0; i < 17 + s->mspel * 2; i++)
                    src[i] = luty[f][src[i]];
                src += s->linesize;
            }
            src  = srcU;
            src2 = srcV;
            for (j = 0; j < 9; j++) {
                int f = v->field_mode ? v->ref_field_type[1] : ((j+uvsrc_y) & 1);
                for (i = 0; i < 9; i++) {
                    src[i]  = lutuv[f][src[i]];
                    src2[i] = lutuv[f][src2[i]];
                }
                src  += s->uvlinesize;
                src2 += s->uvlinesize;
            }
        }
        srcY += s->mspel * (1 + s->linesize);
    }

    off    = 0;
    off_uv = 0;

    if (s->mspel) {
        dxy = ((my & 3) << 2) | (mx & 3);
        v->vc1dsp.avg_vc1_mspel_pixels_tab[0][dxy](s->dest[0] + off    , srcY    , s->linesize, v->rnd);
    } else { // hpel mc
        dxy = (my & 2) | ((mx & 2) >> 1);

        if (!v->rnd)
            s->hdsp.avg_pixels_tab[0][dxy](s->dest[0] + off, srcY, s->linesize, 16);
        else
            s->hdsp.avg_no_rnd_pixels_tab[dxy](s->dest[0] + off, srcY, s->linesize, 16);
    }

    if (s->flags & CODEC_FLAG_GRAY) return;
    /* Chroma MC always uses qpel blilinear */
    uvmx = (uvmx & 3) << 1;
    uvmy = (uvmy & 3) << 1;
    if (!v->rnd) {
        h264chroma->avg_h264_chroma_pixels_tab[0](s->dest[1] + off_uv, srcU, s->uvlinesize, 8, uvmx, uvmy);
        h264chroma->avg_h264_chroma_pixels_tab[0](s->dest[2] + off_uv, srcV, s->uvlinesize, 8, uvmx, uvmy);
    } else {
        v->vc1dsp.avg_no_rnd_vc1_chroma_pixels_tab[0](s->dest[1] + off_uv, srcU, s->uvlinesize, 8, uvmx, uvmy);
        v->vc1dsp.avg_no_rnd_vc1_chroma_pixels_tab[0](s->dest[2] + off_uv, srcV, s->uvlinesize, 8, uvmx, uvmy);
    }
}

static av_always_inline int scale_mv(int value, int bfrac, int inv, int qs)
{
    int n = bfrac;

#if B_FRACTION_DEN==256
    if (inv)
        n -= 256;
    if (!qs)
        return 2 * ((value * n + 255) >> 9);
    return (value * n + 128) >> 8;
#else
    if (inv)
        n -= B_FRACTION_DEN;
    if (!qs)
        return 2 * ((value * n + B_FRACTION_DEN - 1) / (2 * B_FRACTION_DEN));
    return (value * n + B_FRACTION_DEN/2) / B_FRACTION_DEN;
#endif
}

/** Reconstruct motion vector for B-frame and do motion compensation
 */
static inline void vc1_b_mc(VC1Context *v, int dmv_x[2], int dmv_y[2],
                            int direct, int mode)
{
    if (direct) {
        vc1_mc_1mv(v, 0);
        vc1_interp_mc(v);
        return;
    }
    if (mode == BMV_TYPE_INTERPOLATED) {
        vc1_mc_1mv(v, 0);
        vc1_interp_mc(v);
        return;
    }

    vc1_mc_1mv(v, (mode == BMV_TYPE_BACKWARD));
}

static inline void vc1_pred_b_mv(VC1Context *v, int dmv_x[2], int dmv_y[2],
                                 int direct, int mvtype)
{
    MpegEncContext *s = &v->s;
    int xy, wrap, off = 0;
    int16_t *A, *B, *C;
    int px, py;
    int sum;
    int r_x, r_y;
    const uint8_t *is_intra = v->mb_type[0];

    av_assert0(!v->field_mode);

    r_x = v->range_x;
    r_y = v->range_y;
    /* scale MV difference to be quad-pel */
    dmv_x[0] <<= 1 - s->quarter_sample;
    dmv_y[0] <<= 1 - s->quarter_sample;
    dmv_x[1] <<= 1 - s->quarter_sample;
    dmv_y[1] <<= 1 - s->quarter_sample;

    wrap = s->b8_stride;
    xy = s->block_index[0];

    if (s->mb_intra) {
        s->current_picture.motion_val[0][xy][0] =
        s->current_picture.motion_val[0][xy][1] =
        s->current_picture.motion_val[1][xy][0] =
        s->current_picture.motion_val[1][xy][1] = 0;
        return;
    }
        if (direct && s->next_picture_ptr->field_picture)
            av_log(s->avctx, AV_LOG_WARNING, "Mixed frame/field direct mode not supported\n");

        s->mv[0][0][0] = scale_mv(s->next_picture.motion_val[1][xy][0], v->bfraction, 0, s->quarter_sample);
        s->mv[0][0][1] = scale_mv(s->next_picture.motion_val[1][xy][1], v->bfraction, 0, s->quarter_sample);
        s->mv[1][0][0] = scale_mv(s->next_picture.motion_val[1][xy][0], v->bfraction, 1, s->quarter_sample);
        s->mv[1][0][1] = scale_mv(s->next_picture.motion_val[1][xy][1], v->bfraction, 1, s->quarter_sample);

        /* Pullback predicted motion vectors as specified in 8.4.5.4 */
        s->mv[0][0][0] = av_clip(s->mv[0][0][0], -60 - (s->mb_x << 6), (s->mb_width  << 6) - 4 - (s->mb_x << 6));
        s->mv[0][0][1] = av_clip(s->mv[0][0][1], -60 - (s->mb_y << 6), (s->mb_height << 6) - 4 - (s->mb_y << 6));
        s->mv[1][0][0] = av_clip(s->mv[1][0][0], -60 - (s->mb_x << 6), (s->mb_width  << 6) - 4 - (s->mb_x << 6));
        s->mv[1][0][1] = av_clip(s->mv[1][0][1], -60 - (s->mb_y << 6), (s->mb_height << 6) - 4 - (s->mb_y << 6));
    if (direct) {
        s->current_picture.motion_val[0][xy][0] = s->mv[0][0][0];
        s->current_picture.motion_val[0][xy][1] = s->mv[0][0][1];
        s->current_picture.motion_val[1][xy][0] = s->mv[1][0][0];
        s->current_picture.motion_val[1][xy][1] = s->mv[1][0][1];
        return;
    }

    if ((mvtype == BMV_TYPE_FORWARD) || (mvtype == BMV_TYPE_INTERPOLATED)) {
        C   = s->current_picture.motion_val[0][xy - 2];
        A   = s->current_picture.motion_val[0][xy - wrap * 2];
        off = (s->mb_x == (s->mb_width - 1)) ? -2 : 2;
        B   = s->current_picture.motion_val[0][xy - wrap * 2 + off];

        if (!s->mb_x) C[0] = C[1] = 0;
        if (!s->first_slice_line) { // predictor A is not out of bounds
            if (s->mb_width == 1) {
                px = A[0];
                py = A[1];
            } else {
                px = mid_pred(A[0], B[0], C[0]);
                py = mid_pred(A[1], B[1], C[1]);
            }
        } else if (s->mb_x) { // predictor C is not out of bounds
            px = C[0];
            py = C[1];
        } else {
            px = py = 0;
        }
        /* Pullback MV as specified in 8.3.5.3.4 */
        {
            int qx, qy, X, Y;
            if (v->profile < PROFILE_ADVANCED) {
                qx = (s->mb_x << 5);
                qy = (s->mb_y << 5);
                X  = (s->mb_width  << 5) - 4;
                Y  = (s->mb_height << 5) - 4;
                if (qx + px < -28) px = -28 - qx;
                if (qy + py < -28) py = -28 - qy;
                if (qx + px > X) px = X - qx;
                if (qy + py > Y) py = Y - qy;
            } else {
                qx = (s->mb_x << 6);
                qy = (s->mb_y << 6);
                X  = (s->mb_width  << 6) - 4;
                Y  = (s->mb_height << 6) - 4;
                if (qx + px < -60) px = -60 - qx;
                if (qy + py < -60) py = -60 - qy;
                if (qx + px > X) px = X - qx;
                if (qy + py > Y) py = Y - qy;
            }
        }
        /* Calculate hybrid prediction as specified in 8.3.5.3.5 */
        if (0 && !s->first_slice_line && s->mb_x) {
            if (is_intra[xy - wrap])
                sum = FFABS(px) + FFABS(py);
            else
                sum = FFABS(px - A[0]) + FFABS(py - A[1]);
            if (sum > 32) {
                if (get_bits1(&s->gb)) {
                    px = A[0];
                    py = A[1];
                } else {
                    px = C[0];
                    py = C[1];
                }
            } else {
                if (is_intra[xy - 2])
                    sum = FFABS(px) + FFABS(py);
                else
                    sum = FFABS(px - C[0]) + FFABS(py - C[1]);
                if (sum > 32) {
                    if (get_bits1(&s->gb)) {
                        px = A[0];
                        py = A[1];
                    } else {
                        px = C[0];
                        py = C[1];
                    }
                }
            }
        }
        /* store MV using signed modulus of MV range defined in 4.11 */
        s->mv[0][0][0] = ((px + dmv_x[0] + r_x) & ((r_x << 1) - 1)) - r_x;
        s->mv[0][0][1] = ((py + dmv_y[0] + r_y) & ((r_y << 1) - 1)) - r_y;
    }
    if ((mvtype == BMV_TYPE_BACKWARD) || (mvtype == BMV_TYPE_INTERPOLATED)) {
        C   = s->current_picture.motion_val[1][xy - 2];
        A   = s->current_picture.motion_val[1][xy - wrap * 2];
        off = (s->mb_x == (s->mb_width - 1)) ? -2 : 2;
        B   = s->current_picture.motion_val[1][xy - wrap * 2 + off];

        if (!s->mb_x)
            C[0] = C[1] = 0;
        if (!s->first_slice_line) { // predictor A is not out of bounds
            if (s->mb_width == 1) {
                px = A[0];
                py = A[1];
            } else {
                px = mid_pred(A[0], B[0], C[0]);
                py = mid_pred(A[1], B[1], C[1]);
            }
        } else if (s->mb_x) { // predictor C is not out of bounds
            px = C[0];
            py = C[1];
        } else {
            px = py = 0;
        }
        /* Pullback MV as specified in 8.3.5.3.4 */
        {
            int qx, qy, X, Y;
            if (v->profile < PROFILE_ADVANCED) {
                qx = (s->mb_x << 5);
                qy = (s->mb_y << 5);
                X  = (s->mb_width  << 5) - 4;
                Y  = (s->mb_height << 5) - 4;
                if (qx + px < -28) px = -28 - qx;
                if (qy + py < -28) py = -28 - qy;
                if (qx + px > X) px = X - qx;
                if (qy + py > Y) py = Y - qy;
            } else {
                qx = (s->mb_x << 6);
                qy = (s->mb_y << 6);
                X  = (s->mb_width  << 6) - 4;
                Y  = (s->mb_height << 6) - 4;
                if (qx + px < -60) px = -60 - qx;
                if (qy + py < -60) py = -60 - qy;
                if (qx + px > X) px = X - qx;
                if (qy + py > Y) py = Y - qy;
            }
        }
        /* Calculate hybrid prediction as specified in 8.3.5.3.5 */
        if (0 && !s->first_slice_line && s->mb_x) {
            if (is_intra[xy - wrap])
                sum = FFABS(px) + FFABS(py);
            else
                sum = FFABS(px - A[0]) + FFABS(py - A[1]);
            if (sum > 32) {
                if (get_bits1(&s->gb)) {
                    px = A[0];
                    py = A[1];
                } else {
                    px = C[0];
                    py = C[1];
                }
            } else {
                if (is_intra[xy - 2])
                    sum = FFABS(px) + FFABS(py);
                else
                    sum = FFABS(px - C[0]) + FFABS(py - C[1]);
                if (sum > 32) {
                    if (get_bits1(&s->gb)) {
                        px = A[0];
                        py = A[1];
                    } else {
                        px = C[0];
                        py = C[1];
                    }
                }
            }
        }
        /* store MV using signed modulus of MV range defined in 4.11 */

        s->mv[1][0][0] = ((px + dmv_x[1] + r_x) & ((r_x << 1) - 1)) - r_x;
        s->mv[1][0][1] = ((py + dmv_y[1] + r_y) & ((r_y << 1) - 1)) - r_y;
    }
    s->current_picture.motion_val[0][xy][0] = s->mv[0][0][0];
    s->current_picture.motion_val[0][xy][1] = s->mv[0][0][1];
    s->current_picture.motion_val[1][xy][0] = s->mv[1][0][0];
    s->current_picture.motion_val[1][xy][1] = s->mv[1][0][1];
}

static inline void vc1_pred_b_mv_intfi(VC1Context *v, int n, int *dmv_x, int *dmv_y, int mv1, int *pred_flag)
{
    int dir = (v->bmvtype == BMV_TYPE_BACKWARD) ? 1 : 0;
    MpegEncContext *s = &v->s;
    int mb_pos = s->mb_x + s->mb_y * s->mb_stride;

    if (v->bmvtype == BMV_TYPE_DIRECT) {
        int total_opp, k, f;
        if (s->next_picture.mb_type[mb_pos + v->mb_off] != MB_TYPE_INTRA) {
            s->mv[0][0][0] = scale_mv(s->next_picture.motion_val[1][s->block_index[0] + v->blocks_off][0],
                                      v->bfraction, 0, s->quarter_sample);
            s->mv[0][0][1] = scale_mv(s->next_picture.motion_val[1][s->block_index[0] + v->blocks_off][1],
                                      v->bfraction, 0, s->quarter_sample);
            s->mv[1][0][0] = scale_mv(s->next_picture.motion_val[1][s->block_index[0] + v->blocks_off][0],
                                      v->bfraction, 1, s->quarter_sample);
            s->mv[1][0][1] = scale_mv(s->next_picture.motion_val[1][s->block_index[0] + v->blocks_off][1],
                                      v->bfraction, 1, s->quarter_sample);

            total_opp = v->mv_f_next[0][s->block_index[0] + v->blocks_off]
                      + v->mv_f_next[0][s->block_index[1] + v->blocks_off]
                      + v->mv_f_next[0][s->block_index[2] + v->blocks_off]
                      + v->mv_f_next[0][s->block_index[3] + v->blocks_off];
            f = (total_opp > 2) ? 1 : 0;
        } else {
            s->mv[0][0][0] = s->mv[0][0][1] = 0;
            s->mv[1][0][0] = s->mv[1][0][1] = 0;
            f = 0;
        }
        v->ref_field_type[0] = v->ref_field_type[1] = v->cur_field_type ^ f;
        for (k = 0; k < 4; k++) {
            s->current_picture.motion_val[0][s->block_index[k] + v->blocks_off][0] = s->mv[0][0][0];
            s->current_picture.motion_val[0][s->block_index[k] + v->blocks_off][1] = s->mv[0][0][1];
            s->current_picture.motion_val[1][s->block_index[k] + v->blocks_off][0] = s->mv[1][0][0];
            s->current_picture.motion_val[1][s->block_index[k] + v->blocks_off][1] = s->mv[1][0][1];
            v->mv_f[0][s->block_index[k] + v->blocks_off] = f;
            v->mv_f[1][s->block_index[k] + v->blocks_off] = f;
        }
        return;
    }
    if (v->bmvtype == BMV_TYPE_INTERPOLATED) {
        vc1_pred_mv(v, 0, dmv_x[0], dmv_y[0],   1, v->range_x, v->range_y, v->mb_type[0], pred_flag[0], 0);
        vc1_pred_mv(v, 0, dmv_x[1], dmv_y[1],   1, v->range_x, v->range_y, v->mb_type[0], pred_flag[1], 1);
        return;
    }
    if (dir) { // backward
        vc1_pred_mv(v, n, dmv_x[1], dmv_y[1], mv1, v->range_x, v->range_y, v->mb_type[0], pred_flag[1], 1);
        if (n == 3 || mv1) {
            vc1_pred_mv(v, 0, dmv_x[0], dmv_y[0],   1, v->range_x, v->range_y, v->mb_type[0], 0, 0);
        }
    } else { // forward
        vc1_pred_mv(v, n, dmv_x[0], dmv_y[0], mv1, v->range_x, v->range_y, v->mb_type[0], pred_flag[0], 0);
        if (n == 3 || mv1) {
            vc1_pred_mv(v, 0, dmv_x[1], dmv_y[1],   1, v->range_x, v->range_y, v->mb_type[0], 0, 1);
        }
    }
}

/** Get predicted DC value for I-frames only
 * prediction dir: left=0, top=1
 * @param s MpegEncContext
 * @param overlap flag indicating that overlap filtering is used
 * @param pq integer part of picture quantizer
 * @param[in] n block index in the current MB
 * @param dc_val_ptr Pointer to DC predictor
 * @param dir_ptr Prediction direction for use in AC prediction
 */
static inline int vc1_i_pred_dc(MpegEncContext *s, int overlap, int pq, int n,
                                int16_t **dc_val_ptr, int *dir_ptr)
{
    int a, b, c, wrap, pred, scale;
    int16_t *dc_val;
    static const uint16_t dcpred[32] = {
        -1, 1024,  512,  341,  256,  205,  171,  146,  128,
             114,  102,   93,   85,   79,   73,   68,   64,
              60,   57,   54,   51,   49,   47,   45,   43,
              41,   39,   38,   37,   35,   34,   33
    };

    /* find prediction - wmv3_dc_scale always used here in fact */
    if (n < 4) scale = s->y_dc_scale;
    else       scale = s->c_dc_scale;

    wrap   = s->block_wrap[n];
    dc_val = s->dc_val[0] + s->block_index[n];

    /* B A
     * C X
     */
    c = dc_val[ - 1];
    b = dc_val[ - 1 - wrap];
    a = dc_val[ - wrap];

    if (pq < 9 || !overlap) {
        /* Set outer values */
        if (s->first_slice_line && (n != 2 && n != 3))
            b = a = dcpred[scale];
        if (s->mb_x == 0 && (n != 1 && n != 3))
            b = c = dcpred[scale];
    } else {
        /* Set outer values */
        if (s->first_slice_line && (n != 2 && n != 3))
            b = a = 0;
        if (s->mb_x == 0 && (n != 1 && n != 3))
            b = c = 0;
    }

    if (abs(a - b) <= abs(b - c)) {
        pred     = c;
        *dir_ptr = 1; // left
    } else {
        pred     = a;
        *dir_ptr = 0; // top
    }

    /* update predictor */
    *dc_val_ptr = &dc_val[0];
    return pred;
}


/** Get predicted DC value
 * prediction dir: left=0, top=1
 * @param s MpegEncContext
 * @param overlap flag indicating that overlap filtering is used
 * @param pq integer part of picture quantizer
 * @param[in] n block index in the current MB
 * @param a_avail flag indicating top block availability
 * @param c_avail flag indicating left block availability
 * @param dc_val_ptr Pointer to DC predictor
 * @param dir_ptr Prediction direction for use in AC prediction
 */
static inline int vc1_pred_dc(MpegEncContext *s, int overlap, int pq, int n,
                              int a_avail, int c_avail,
                              int16_t **dc_val_ptr, int *dir_ptr)
{
    int a, b, c, wrap, pred;
    int16_t *dc_val;
    int mb_pos = s->mb_x + s->mb_y * s->mb_stride;
    int q1, q2 = 0;
    int dqscale_index;

    wrap = s->block_wrap[n];
    dc_val = s->dc_val[0] + s->block_index[n];

    /* B A
     * C X
     */
    c = dc_val[ - 1];
    b = dc_val[ - 1 - wrap];
    a = dc_val[ - wrap];
    /* scale predictors if needed */
    q1 = s->current_picture.qscale_table[mb_pos];
    dqscale_index = s->y_dc_scale_table[q1] - 1;
    if (dqscale_index < 0)
        return 0;
    if (c_avail && (n != 1 && n != 3)) {
        q2 = s->current_picture.qscale_table[mb_pos - 1];
        if (q2 && q2 != q1)
            c = (c * s->y_dc_scale_table[q2] * ff_vc1_dqscale[dqscale_index] + 0x20000) >> 18;
    }
    if (a_avail && (n != 2 && n != 3)) {
        q2 = s->current_picture.qscale_table[mb_pos - s->mb_stride];
        if (q2 && q2 != q1)
            a = (a * s->y_dc_scale_table[q2] * ff_vc1_dqscale[dqscale_index] + 0x20000) >> 18;
    }
    if (a_avail && c_avail && (n != 3)) {
        int off = mb_pos;
        if (n != 1)
            off--;
        if (n != 2)
            off -= s->mb_stride;
        q2 = s->current_picture.qscale_table[off];
        if (q2 && q2 != q1)
            b = (b * s->y_dc_scale_table[q2] * ff_vc1_dqscale[dqscale_index] + 0x20000) >> 18;
    }

    if (a_avail && c_avail) {
        if (abs(a - b) <= abs(b - c)) {
            pred     = c;
            *dir_ptr = 1; // left
        } else {
            pred     = a;
            *dir_ptr = 0; // top
        }
    } else if (a_avail) {
        pred     = a;
        *dir_ptr = 0; // top
    } else if (c_avail) {
        pred     = c;
        *dir_ptr = 1; // left
    } else {
        pred     = 0;
        *dir_ptr = 1; // left
    }

    /* update predictor */
    *dc_val_ptr = &dc_val[0];
    return pred;
}

/** @} */ // Block group

/**
 * @name VC1 Macroblock-level functions in Simple/Main Profiles
 * @see 7.1.4, p91 and 8.1.1.7, p(1)04
 * @{
 */

static inline int vc1_coded_block_pred(MpegEncContext * s, int n,
                                       uint8_t **coded_block_ptr)
{
    int xy, wrap, pred, a, b, c;

    xy   = s->block_index[n];
    wrap = s->b8_stride;

    /* B C
     * A X
     */
    a = s->coded_block[xy - 1       ];
    b = s->coded_block[xy - 1 - wrap];
    c = s->coded_block[xy     - wrap];

    if (b == c) {
        pred = a;
    } else {
        pred = c;
    }

    /* store value */
    *coded_block_ptr = &s->coded_block[xy];

    return pred;
}

/**
 * Decode one AC coefficient
 * @param v The VC1 context
 * @param last Last coefficient
 * @param skip How much zero coefficients to skip
 * @param value Decoded AC coefficient value
 * @param codingset set of VLC to decode data
 * @see 8.1.3.4
 */
static void vc1_decode_ac_coeff(VC1Context *v, int *last, int *skip,
                                int *value, int codingset)
{
    GetBitContext *gb = &v->s.gb;
    int index, escape, run = 0, level = 0, lst = 0;

    index = get_vlc2(gb, ff_vc1_ac_coeff_table[codingset].table, AC_VLC_BITS, 3);
    if (index != ff_vc1_ac_sizes[codingset] - 1) {
        run   = vc1_index_decode_table[codingset][index][0];
        level = vc1_index_decode_table[codingset][index][1];
        lst   = index >= vc1_last_decode_table[codingset] || get_bits_left(gb) < 0;
        if (get_bits1(gb))
            level = -level;
    } else {
        escape = decode210(gb);
        if (escape != 2) {
            index = get_vlc2(gb, ff_vc1_ac_coeff_table[codingset].table, AC_VLC_BITS, 3);
            run   = vc1_index_decode_table[codingset][index][0];
            level = vc1_index_decode_table[codingset][index][1];
            lst   = index >= vc1_last_decode_table[codingset];
            if (escape == 0) {
                if (lst)
                    level += vc1_last_delta_level_table[codingset][run];
                else
                    level += vc1_delta_level_table[codingset][run];
            } else {
                if (lst)
                    run += vc1_last_delta_run_table[codingset][level] + 1;
                else
                    run += vc1_delta_run_table[codingset][level] + 1;
            }
            if (get_bits1(gb))
                level = -level;
        } else {
            int sign;
            lst = get_bits1(gb);
            if (v->s.esc3_level_length == 0) {
                if (v->pq < 8 || v->dquantfrm) { // table 59
                    v->s.esc3_level_length = get_bits(gb, 3);
                    if (!v->s.esc3_level_length)
                        v->s.esc3_level_length = get_bits(gb, 2) + 8;
                } else { // table 60
                    v->s.esc3_level_length = get_unary(gb, 1, 6) + 2;
                }
                v->s.esc3_run_length = 3 + get_bits(gb, 2);
            }
            run   = get_bits(gb, v->s.esc3_run_length);
            sign  = get_bits1(gb);
            level = get_bits(gb, v->s.esc3_level_length);
            if (sign)
                level = -level;
        }
    }

    *last  = lst;
    *skip  = run;
    *value = level;
}

/** Decode intra block in intra frames - should be faster than decode_intra_block
 * @param v VC1Context
 * @param block block to decode
 * @param[in] n subblock index
 * @param coded are AC coeffs present or not
 * @param codingset set of VLC to decode data
 */
static int vc1_decode_i_block(VC1Context *v, int16_t block[64], int n,
                              int coded, int codingset)
{
    GetBitContext *gb = &v->s.gb;
    MpegEncContext *s = &v->s;
    int dc_pred_dir = 0; /* Direction of the DC prediction used */
    int i;
    int16_t *dc_val;
    int16_t *ac_val, *ac_val2;
    int dcdiff;

    /* Get DC differential */
    if (n < 4) {
        dcdiff = get_vlc2(&s->gb, ff_msmp4_dc_luma_vlc[s->dc_table_index].table, DC_VLC_BITS, 3);
    } else {
        dcdiff = get_vlc2(&s->gb, ff_msmp4_dc_chroma_vlc[s->dc_table_index].table, DC_VLC_BITS, 3);
    }
    if (dcdiff < 0) {
        av_log(s->avctx, AV_LOG_ERROR, "Illegal DC VLC\n");
        return -1;
    }
    if (dcdiff) {
        if (dcdiff == 119 /* ESC index value */) {
            /* TODO: Optimize */
            if (v->pq == 1)      dcdiff = get_bits(gb, 10);
            else if (v->pq == 2) dcdiff = get_bits(gb, 9);
            else                 dcdiff = get_bits(gb, 8);
        } else {
            if (v->pq == 1)
                dcdiff = (dcdiff << 2) + get_bits(gb, 2) - 3;
            else if (v->pq == 2)
                dcdiff = (dcdiff << 1) + get_bits1(gb)   - 1;
        }
        if (get_bits1(gb))
            dcdiff = -dcdiff;
    }

    /* Prediction */
    dcdiff += vc1_i_pred_dc(&v->s, v->overlap, v->pq, n, &dc_val, &dc_pred_dir);
    *dc_val = dcdiff;

    /* Store the quantized DC coeff, used for prediction */
    if (n < 4) {
        block[0] = dcdiff * s->y_dc_scale;
    } else {
        block[0] = dcdiff * s->c_dc_scale;
    }
    /* Skip ? */
    if (!coded) {
        goto not_coded;
    }

    // AC Decoding
    i = 1;

    {
        int last = 0, skip, value;
        const uint8_t *zz_table;
        int scale;
        int k;

        scale = v->pq * 2 + v->halfpq;

        if (v->s.ac_pred) {
            if (!dc_pred_dir)
                zz_table = v->zz_8x8[2];
            else
                zz_table = v->zz_8x8[3];
        } else
            zz_table = v->zz_8x8[1];

        ac_val  = s->ac_val[0][0] + s->block_index[n] * 16;
        ac_val2 = ac_val;
        if (dc_pred_dir) // left
            ac_val -= 16;
        else // top
            ac_val -= 16 * s->block_wrap[n];

        while (!last) {
            vc1_decode_ac_coeff(v, &last, &skip, &value, codingset);
            i += skip;
            if (i > 63)
                break;
            block[zz_table[i++]] = value;
        }

        /* apply AC prediction if needed */
        if (s->ac_pred) {
            if (dc_pred_dir) { // left
                for (k = 1; k < 8; k++)
                    block[k << v->left_blk_sh] += ac_val[k];
            } else { // top
                for (k = 1; k < 8; k++)
                    block[k << v->top_blk_sh] += ac_val[k + 8];
            }
        }
        /* save AC coeffs for further prediction */
        for (k = 1; k < 8; k++) {
            ac_val2[k]     = block[k << v->left_blk_sh];
            ac_val2[k + 8] = block[k << v->top_blk_sh];
        }

        /* scale AC coeffs */
        for (k = 1; k < 64; k++)
            if (block[k]) {
                block[k] *= scale;
                if (!v->pquantizer)
                    block[k] += (block[k] < 0) ? -v->pq : v->pq;
            }

        if (s->ac_pred) i = 63;
    }

not_coded:
    if (!coded) {
        int k, scale;
        ac_val  = s->ac_val[0][0] + s->block_index[n] * 16;
        ac_val2 = ac_val;

        i = 0;
        scale = v->pq * 2 + v->halfpq;
        memset(ac_val2, 0, 16 * 2);
        if (dc_pred_dir) { // left
            ac_val -= 16;
            if (s->ac_pred)
                memcpy(ac_val2, ac_val, 8 * 2);
        } else { // top
            ac_val -= 16 * s->block_wrap[n];
            if (s->ac_pred)
                memcpy(ac_val2 + 8, ac_val + 8, 8 * 2);
        }

        /* apply AC prediction if needed */
        if (s->ac_pred) {
            if (dc_pred_dir) { //left
                for (k = 1; k < 8; k++) {
                    block[k << v->left_blk_sh] = ac_val[k] * scale;
                    if (!v->pquantizer && block[k << v->left_blk_sh])
                        block[k << v->left_blk_sh] += (block[k << v->left_blk_sh] < 0) ? -v->pq : v->pq;
                }
            } else { // top
                for (k = 1; k < 8; k++) {
                    block[k << v->top_blk_sh] = ac_val[k + 8] * scale;
                    if (!v->pquantizer && block[k << v->top_blk_sh])
                        block[k << v->top_blk_sh] += (block[k << v->top_blk_sh] < 0) ? -v->pq : v->pq;
                }
            }
            i = 63;
        }
    }
    s->block_last_index[n] = i;

    return 0;
}

/** Decode intra block in intra frames - should be faster than decode_intra_block
 * @param v VC1Context
 * @param block block to decode
 * @param[in] n subblock number
 * @param coded are AC coeffs present or not
 * @param codingset set of VLC to decode data
 * @param mquant quantizer value for this macroblock
 */
static int vc1_decode_i_block_adv(VC1Context *v, int16_t block[64], int n,
                                  int coded, int codingset, int mquant)
{
    GetBitContext *gb = &v->s.gb;
    MpegEncContext *s = &v->s;
    int dc_pred_dir = 0; /* Direction of the DC prediction used */
    int i;
    int16_t *dc_val = NULL;
    int16_t *ac_val, *ac_val2;
    int dcdiff;
    int a_avail = v->a_avail, c_avail = v->c_avail;
    int use_pred = s->ac_pred;
    int scale;
    int q1, q2 = 0;
    int mb_pos = s->mb_x + s->mb_y * s->mb_stride;

    /* Get DC differential */
    if (n < 4) {
        dcdiff = get_vlc2(&s->gb, ff_msmp4_dc_luma_vlc[s->dc_table_index].table, DC_VLC_BITS, 3);
    } else {
        dcdiff = get_vlc2(&s->gb, ff_msmp4_dc_chroma_vlc[s->dc_table_index].table, DC_VLC_BITS, 3);
    }
    if (dcdiff < 0) {
        av_log(s->avctx, AV_LOG_ERROR, "Illegal DC VLC\n");
        return -1;
    }
    if (dcdiff) {
        if (dcdiff == 119 /* ESC index value */) {
            /* TODO: Optimize */
            if (mquant == 1)      dcdiff = get_bits(gb, 10);
            else if (mquant == 2) dcdiff = get_bits(gb, 9);
            else                  dcdiff = get_bits(gb, 8);
        } else {
            if (mquant == 1)
                dcdiff = (dcdiff << 2) + get_bits(gb, 2) - 3;
            else if (mquant == 2)
                dcdiff = (dcdiff << 1) + get_bits1(gb)   - 1;
        }
        if (get_bits1(gb))
            dcdiff = -dcdiff;
    }

    /* Prediction */
    dcdiff += vc1_pred_dc(&v->s, v->overlap, mquant, n, v->a_avail, v->c_avail, &dc_val, &dc_pred_dir);
    *dc_val = dcdiff;

    /* Store the quantized DC coeff, used for prediction */
    if (n < 4) {
        block[0] = dcdiff * s->y_dc_scale;
    } else {
        block[0] = dcdiff * s->c_dc_scale;
    }

    //AC Decoding
    i = 1;

    /* check if AC is needed at all */
    if (!a_avail && !c_avail)
        use_pred = 0;
    ac_val  = s->ac_val[0][0] + s->block_index[n] * 16;
    ac_val2 = ac_val;

    scale = mquant * 2 + ((mquant == v->pq) ? v->halfpq : 0);

    if (dc_pred_dir) // left
        ac_val -= 16;
    else // top
        ac_val -= 16 * s->block_wrap[n];

    q1 = s->current_picture.qscale_table[mb_pos];
    if ( dc_pred_dir && c_avail && mb_pos)
        q2 = s->current_picture.qscale_table[mb_pos - 1];
    if (!dc_pred_dir && a_avail && mb_pos >= s->mb_stride)
        q2 = s->current_picture.qscale_table[mb_pos - s->mb_stride];
    if ( dc_pred_dir && n == 1)
        q2 = q1;
    if (!dc_pred_dir && n == 2)
        q2 = q1;
    if (n == 3)
        q2 = q1;

    if (coded) {
        int last = 0, skip, value;
        const uint8_t *zz_table;
        int k;

        if (v->s.ac_pred) {
            if (!use_pred && v->fcm == ILACE_FRAME) {
                zz_table = v->zzi_8x8;
            } else {
                if (!dc_pred_dir) // top
                    zz_table = v->zz_8x8[2];
                else // left
                    zz_table = v->zz_8x8[3];
            }
        } else {
            if (v->fcm != ILACE_FRAME)
                zz_table = v->zz_8x8[1];
            else
                zz_table = v->zzi_8x8;
        }

        while (!last) {
            vc1_decode_ac_coeff(v, &last, &skip, &value, codingset);
            i += skip;
            if (i > 63)
                break;
            block[zz_table[i++]] = value;
        }

        /* apply AC prediction if needed */
        if (use_pred) {
            /* scale predictors if needed*/
            if (q2 && q1 != q2) {
                q1 = q1 * 2 + ((q1 == v->pq) ? v->halfpq : 0) - 1;
                q2 = q2 * 2 + ((q2 == v->pq) ? v->halfpq : 0) - 1;

                if (q1 < 1)
                    return AVERROR_INVALIDDATA;
                if (dc_pred_dir) { // left
                    for (k = 1; k < 8; k++)
                        block[k << v->left_blk_sh] += (ac_val[k] * q2 * ff_vc1_dqscale[q1 - 1] + 0x20000) >> 18;
                } else { // top
                    for (k = 1; k < 8; k++)
                        block[k << v->top_blk_sh] += (ac_val[k + 8] * q2 * ff_vc1_dqscale[q1 - 1] + 0x20000) >> 18;
                }
            } else {
                if (dc_pred_dir) { //left
                    for (k = 1; k < 8; k++)
                        block[k << v->left_blk_sh] += ac_val[k];
                } else { //top
                    for (k = 1; k < 8; k++)
                        block[k << v->top_blk_sh] += ac_val[k + 8];
                }
            }
        }
        /* save AC coeffs for further prediction */
        for (k = 1; k < 8; k++) {
            ac_val2[k    ] = block[k << v->left_blk_sh];
            ac_val2[k + 8] = block[k << v->top_blk_sh];
        }

        /* scale AC coeffs */
        for (k = 1; k < 64; k++)
            if (block[k]) {
                block[k] *= scale;
                if (!v->pquantizer)
                    block[k] += (block[k] < 0) ? -mquant : mquant;
            }

        if (use_pred) i = 63;
    } else { // no AC coeffs
        int k;

        memset(ac_val2, 0, 16 * 2);
        if (dc_pred_dir) { // left
            if (use_pred) {
                memcpy(ac_val2, ac_val, 8 * 2);
                if (q2 && q1 != q2) {
                    q1 = q1 * 2 + ((q1 == v->pq) ? v->halfpq : 0) - 1;
                    q2 = q2 * 2 + ((q2 == v->pq) ? v->halfpq : 0) - 1;
                    if (q1 < 1)
                        return AVERROR_INVALIDDATA;
                    for (k = 1; k < 8; k++)
                        ac_val2[k] = (ac_val2[k] * q2 * ff_vc1_dqscale[q1 - 1] + 0x20000) >> 18;
                }
            }
        } else { // top
            if (use_pred) {
                memcpy(ac_val2 + 8, ac_val + 8, 8 * 2);
                if (q2 && q1 != q2) {
                    q1 = q1 * 2 + ((q1 == v->pq) ? v->halfpq : 0) - 1;
                    q2 = q2 * 2 + ((q2 == v->pq) ? v->halfpq : 0) - 1;
                    if (q1 < 1)
                        return AVERROR_INVALIDDATA;
                    for (k = 1; k < 8; k++)
                        ac_val2[k + 8] = (ac_val2[k + 8] * q2 * ff_vc1_dqscale[q1 - 1] + 0x20000) >> 18;
                }
            }
        }

        /* apply AC prediction if needed */
        if (use_pred) {
            if (dc_pred_dir) { // left
                for (k = 1; k < 8; k++) {
                    block[k << v->left_blk_sh] = ac_val2[k] * scale;
                    if (!v->pquantizer && block[k << v->left_blk_sh])
                        block[k << v->left_blk_sh] += (block[k << v->left_blk_sh] < 0) ? -mquant : mquant;
                }
            } else { // top
                for (k = 1; k < 8; k++) {
                    block[k << v->top_blk_sh] = ac_val2[k + 8] * scale;
                    if (!v->pquantizer && block[k << v->top_blk_sh])
                        block[k << v->top_blk_sh] += (block[k << v->top_blk_sh] < 0) ? -mquant : mquant;
                }
            }
            i = 63;
        }
    }
    s->block_last_index[n] = i;

    return 0;
}

/** Decode intra block in inter frames - more generic version than vc1_decode_i_block
 * @param v VC1Context
 * @param block block to decode
 * @param[in] n subblock index
 * @param coded are AC coeffs present or not
 * @param mquant block quantizer
 * @param codingset set of VLC to decode data
 */
static int vc1_decode_intra_block(VC1Context *v, int16_t block[64], int n,
                                  int coded, int mquant, int codingset)
{
    GetBitContext *gb = &v->s.gb;
    MpegEncContext *s = &v->s;
    int dc_pred_dir = 0; /* Direction of the DC prediction used */
    int i;
    int16_t *dc_val = NULL;
    int16_t *ac_val, *ac_val2;
    int dcdiff;
    int mb_pos = s->mb_x + s->mb_y * s->mb_stride;
    int a_avail = v->a_avail, c_avail = v->c_avail;
    int use_pred = s->ac_pred;
    int scale;
    int q1, q2 = 0;

    s->bdsp.clear_block(block);

    /* XXX: Guard against dumb values of mquant */
    mquant = (mquant < 1) ? 0 : ((mquant > 31) ? 31 : mquant);

    /* Set DC scale - y and c use the same */
    s->y_dc_scale = s->y_dc_scale_table[mquant];
    s->c_dc_scale = s->c_dc_scale_table[mquant];

    /* Get DC differential */
    if (n < 4) {
        dcdiff = get_vlc2(&s->gb, ff_msmp4_dc_luma_vlc[s->dc_table_index].table, DC_VLC_BITS, 3);
    } else {
        dcdiff = get_vlc2(&s->gb, ff_msmp4_dc_chroma_vlc[s->dc_table_index].table, DC_VLC_BITS, 3);
    }
    if (dcdiff < 0) {
        av_log(s->avctx, AV_LOG_ERROR, "Illegal DC VLC\n");
        return -1;
    }
    if (dcdiff) {
        if (dcdiff == 119 /* ESC index value */) {
            /* TODO: Optimize */
            if (mquant == 1)      dcdiff = get_bits(gb, 10);
            else if (mquant == 2) dcdiff = get_bits(gb, 9);
            else                  dcdiff = get_bits(gb, 8);
        } else {
            if (mquant == 1)
                dcdiff = (dcdiff << 2) + get_bits(gb, 2) - 3;
            else if (mquant == 2)
                dcdiff = (dcdiff << 1) + get_bits1(gb)   - 1;
        }
        if (get_bits1(gb))
            dcdiff = -dcdiff;
    }

    /* Prediction */
    dcdiff += vc1_pred_dc(&v->s, v->overlap, mquant, n, a_avail, c_avail, &dc_val, &dc_pred_dir);
    *dc_val = dcdiff;

    /* Store the quantized DC coeff, used for prediction */

    if (n < 4) {
        block[0] = dcdiff * s->y_dc_scale;
    } else {
        block[0] = dcdiff * s->c_dc_scale;
    }

    //AC Decoding
    i = 1;

    /* check if AC is needed at all and adjust direction if needed */
    if (!a_avail) dc_pred_dir = 1;
    if (!c_avail) dc_pred_dir = 0;
    if (!a_avail && !c_avail) use_pred = 0;
    ac_val = s->ac_val[0][0] + s->block_index[n] * 16;
    ac_val2 = ac_val;

    scale = mquant * 2 + v->halfpq;

    if (dc_pred_dir) //left
        ac_val -= 16;
    else //top
        ac_val -= 16 * s->block_wrap[n];

    q1 = s->current_picture.qscale_table[mb_pos];
    if (dc_pred_dir && c_avail && mb_pos)
        q2 = s->current_picture.qscale_table[mb_pos - 1];
    if (!dc_pred_dir && a_avail && mb_pos >= s->mb_stride)
        q2 = s->current_picture.qscale_table[mb_pos - s->mb_stride];
    if ( dc_pred_dir && n == 1)
        q2 = q1;
    if (!dc_pred_dir && n == 2)
        q2 = q1;
    if (n == 3) q2 = q1;

    if (coded) {
        int last = 0, skip, value;
        int k;

        while (!last) {
            vc1_decode_ac_coeff(v, &last, &skip, &value, codingset);
            i += skip;
            if (i > 63)
                break;
            if (v->fcm == PROGRESSIVE)
                block[v->zz_8x8[0][i++]] = value;
            else {
                if (use_pred && (v->fcm == ILACE_FRAME)) {
                    if (!dc_pred_dir) // top
                        block[v->zz_8x8[2][i++]] = value;
                    else // left
                        block[v->zz_8x8[3][i++]] = value;
                } else {
                    block[v->zzi_8x8[i++]] = value;
                }
            }
        }

        /* apply AC prediction if needed */
        if (use_pred) {
            /* scale predictors if needed*/
            if (q2 && q1 != q2) {
                q1 = q1 * 2 + ((q1 == v->pq) ? v->halfpq : 0) - 1;
                q2 = q2 * 2 + ((q2 == v->pq) ? v->halfpq : 0) - 1;

                if (q1 < 1)
                    return AVERROR_INVALIDDATA;
                if (dc_pred_dir) { // left
                    for (k = 1; k < 8; k++)
                        block[k << v->left_blk_sh] += (ac_val[k] * q2 * ff_vc1_dqscale[q1 - 1] + 0x20000) >> 18;
                } else { //top
                    for (k = 1; k < 8; k++)
                        block[k << v->top_blk_sh] += (ac_val[k + 8] * q2 * ff_vc1_dqscale[q1 - 1] + 0x20000) >> 18;
                }
            } else {
                if (dc_pred_dir) { // left
                    for (k = 1; k < 8; k++)
                        block[k << v->left_blk_sh] += ac_val[k];
                } else { // top
                    for (k = 1; k < 8; k++)
                        block[k << v->top_blk_sh] += ac_val[k + 8];
                }
            }
        }
        /* save AC coeffs for further prediction */
        for (k = 1; k < 8; k++) {
            ac_val2[k    ] = block[k << v->left_blk_sh];
            ac_val2[k + 8] = block[k << v->top_blk_sh];
        }

        /* scale AC coeffs */
        for (k = 1; k < 64; k++)
            if (block[k]) {
                block[k] *= scale;
                if (!v->pquantizer)
                    block[k] += (block[k] < 0) ? -mquant : mquant;
            }

        if (use_pred) i = 63;
    } else { // no AC coeffs
        int k;

        memset(ac_val2, 0, 16 * 2);
        if (dc_pred_dir) { // left
            if (use_pred) {
                memcpy(ac_val2, ac_val, 8 * 2);
                if (q2 && q1 != q2) {
                    q1 = q1 * 2 + ((q1 == v->pq) ? v->halfpq : 0) - 1;
                    q2 = q2 * 2 + ((q2 == v->pq) ? v->halfpq : 0) - 1;
                    if (q1 < 1)
                        return AVERROR_INVALIDDATA;
                    for (k = 1; k < 8; k++)
                        ac_val2[k] = (ac_val2[k] * q2 * ff_vc1_dqscale[q1 - 1] + 0x20000) >> 18;
                }
            }
        } else { // top
            if (use_pred) {
                memcpy(ac_val2 + 8, ac_val + 8, 8 * 2);
                if (q2 && q1 != q2) {
                    q1 = q1 * 2 + ((q1 == v->pq) ? v->halfpq : 0) - 1;
                    q2 = q2 * 2 + ((q2 == v->pq) ? v->halfpq : 0) - 1;
                    if (q1 < 1)
                        return AVERROR_INVALIDDATA;
                    for (k = 1; k < 8; k++)
                        ac_val2[k + 8] = (ac_val2[k + 8] * q2 * ff_vc1_dqscale[q1 - 1] + 0x20000) >> 18;
                }
            }
        }

        /* apply AC prediction if needed */
        if (use_pred) {
            if (dc_pred_dir) { // left
                for (k = 1; k < 8; k++) {
                    block[k << v->left_blk_sh] = ac_val2[k] * scale;
                    if (!v->pquantizer && block[k << v->left_blk_sh])
                        block[k << v->left_blk_sh] += (block[k << v->left_blk_sh] < 0) ? -mquant : mquant;
                }
            } else { // top
                for (k = 1; k < 8; k++) {
                    block[k << v->top_blk_sh] = ac_val2[k + 8] * scale;
                    if (!v->pquantizer && block[k << v->top_blk_sh])
                        block[k << v->top_blk_sh] += (block[k << v->top_blk_sh] < 0) ? -mquant : mquant;
                }
            }
            i = 63;
        }
    }
    s->block_last_index[n] = i;

    return 0;
}

/** Decode P block
 */
static int vc1_decode_p_block(VC1Context *v, int16_t block[64], int n,
                              int mquant, int ttmb, int first_block,
                              uint8_t *dst, int linesize, int skip_block,
                              int *ttmb_out)
{
    MpegEncContext *s = &v->s;
    GetBitContext *gb = &s->gb;
    int i, j;
    int subblkpat = 0;
    int scale, off, idx, last, skip, value;
    int ttblk = ttmb & 7;
    int pat = 0;

    s->bdsp.clear_block(block);

    if (ttmb == -1) {
        ttblk = ff_vc1_ttblk_to_tt[v->tt_index][get_vlc2(gb, ff_vc1_ttblk_vlc[v->tt_index].table, VC1_TTBLK_VLC_BITS, 1)];
    }
    if (ttblk == TT_4X4) {
        subblkpat = ~(get_vlc2(gb, ff_vc1_subblkpat_vlc[v->tt_index].table, VC1_SUBBLKPAT_VLC_BITS, 1) + 1);
    }
    if ((ttblk != TT_8X8 && ttblk != TT_4X4)
        && ((v->ttmbf || (ttmb != -1 && (ttmb & 8) && !first_block))
            || (!v->res_rtm_flag && !first_block))) {
        subblkpat = decode012(gb);
        if (subblkpat)
            subblkpat ^= 3; // swap decoded pattern bits
        if (ttblk == TT_8X4_TOP || ttblk == TT_8X4_BOTTOM)
            ttblk = TT_8X4;
        if (ttblk == TT_4X8_RIGHT || ttblk == TT_4X8_LEFT)
            ttblk = TT_4X8;
    }
    scale = 2 * mquant + ((v->pq == mquant) ? v->halfpq : 0);

    // convert transforms like 8X4_TOP to generic TT and SUBBLKPAT
    if (ttblk == TT_8X4_TOP || ttblk == TT_8X4_BOTTOM) {
        subblkpat = 2 - (ttblk == TT_8X4_TOP);
        ttblk     = TT_8X4;
    }
    if (ttblk == TT_4X8_RIGHT || ttblk == TT_4X8_LEFT) {
        subblkpat = 2 - (ttblk == TT_4X8_LEFT);
        ttblk     = TT_4X8;
    }
    switch (ttblk) {
    case TT_8X8:
        pat  = 0xF;
        i    = 0;
        last = 0;
        while (!last) {
            vc1_decode_ac_coeff(v, &last, &skip, &value, v->codingset2);
            i += skip;
            if (i > 63)
                break;
            if (!v->fcm)
                idx = v->zz_8x8[0][i++];
            else
                idx = v->zzi_8x8[i++];
            block[idx] = value * scale;
            if (!v->pquantizer)
                block[idx] += (block[idx] < 0) ? -mquant : mquant;
        }
        if (!skip_block) {
            if (i == 1)
                v->vc1dsp.vc1_inv_trans_8x8_dc(dst, linesize, block);
            else {
                v->vc1dsp.vc1_inv_trans_8x8(block);
                s->idsp.add_pixels_clamped(block, dst, linesize);
            }
        }
        break;
    case TT_4X4:
        pat = ~subblkpat & 0xF;
        for (j = 0; j < 4; j++) {
            last = subblkpat & (1 << (3 - j));
            i    = 0;
            off  = (j & 1) * 4 + (j & 2) * 16;
            while (!last) {
                vc1_decode_ac_coeff(v, &last, &skip, &value, v->codingset2);
                i += skip;
                if (i > 15)
                    break;
                if (!v->fcm)
                    idx = ff_vc1_simple_progressive_4x4_zz[i++];
                else
                    idx = ff_vc1_adv_interlaced_4x4_zz[i++];
                block[idx + off] = value * scale;
                if (!v->pquantizer)
                    block[idx + off] += (block[idx + off] < 0) ? -mquant : mquant;
            }
            if (!(subblkpat & (1 << (3 - j))) && !skip_block) {
                if (i == 1)
                    v->vc1dsp.vc1_inv_trans_4x4_dc(dst + (j & 1) * 4 + (j & 2) * 2 * linesize, linesize, block + off);
                else
                    v->vc1dsp.vc1_inv_trans_4x4(dst + (j & 1) * 4 + (j & 2) *  2 * linesize, linesize, block + off);
            }
        }
        break;
    case TT_8X4:
        pat = ~((subblkpat & 2) * 6 + (subblkpat & 1) * 3) & 0xF;
        for (j = 0; j < 2; j++) {
            last = subblkpat & (1 << (1 - j));
            i    = 0;
            off  = j * 32;
            while (!last) {
                vc1_decode_ac_coeff(v, &last, &skip, &value, v->codingset2);
                i += skip;
                if (i > 31)
                    break;
                if (!v->fcm)
                    idx = v->zz_8x4[i++] + off;
                else
                    idx = ff_vc1_adv_interlaced_8x4_zz[i++] + off;
                block[idx] = value * scale;
                if (!v->pquantizer)
                    block[idx] += (block[idx] < 0) ? -mquant : mquant;
            }
            if (!(subblkpat & (1 << (1 - j))) && !skip_block) {
                if (i == 1)
                    v->vc1dsp.vc1_inv_trans_8x4_dc(dst + j * 4 * linesize, linesize, block + off);
                else
                    v->vc1dsp.vc1_inv_trans_8x4(dst + j * 4 * linesize, linesize, block + off);
            }
        }
        break;
    case TT_4X8:
        pat = ~(subblkpat * 5) & 0xF;
        for (j = 0; j < 2; j++) {
            last = subblkpat & (1 << (1 - j));
            i    = 0;
            off  = j * 4;
            while (!last) {
                vc1_decode_ac_coeff(v, &last, &skip, &value, v->codingset2);
                i += skip;
                if (i > 31)
                    break;
                if (!v->fcm)
                    idx = v->zz_4x8[i++] + off;
                else
                    idx = ff_vc1_adv_interlaced_4x8_zz[i++] + off;
                block[idx] = value * scale;
                if (!v->pquantizer)
                    block[idx] += (block[idx] < 0) ? -mquant : mquant;
            }
            if (!(subblkpat & (1 << (1 - j))) && !skip_block) {
                if (i == 1)
                    v->vc1dsp.vc1_inv_trans_4x8_dc(dst + j * 4, linesize, block + off);
                else
                    v->vc1dsp.vc1_inv_trans_4x8(dst + j*4, linesize, block + off);
            }
        }
        break;
    }
    if (ttmb_out)
        *ttmb_out |= ttblk << (n * 4);
    return pat;
}

/** @} */ // Macroblock group

static const int size_table  [6] = { 0, 2, 3, 4,  5,  8 };
static const int offset_table[6] = { 0, 1, 3, 7, 15, 31 };

static av_always_inline void vc1_apply_p_v_loop_filter(VC1Context *v, int block_num)
{
    MpegEncContext *s  = &v->s;
    int mb_cbp         = v->cbp[s->mb_x - s->mb_stride],
        block_cbp      = mb_cbp      >> (block_num * 4), bottom_cbp,
        mb_is_intra    = v->is_intra[s->mb_x - s->mb_stride],
        block_is_intra = mb_is_intra >> (block_num * 4), bottom_is_intra;
    int idx, linesize  = block_num > 3 ? s->uvlinesize : s->linesize, ttblk;
    uint8_t *dst;

    if (block_num > 3) {
        dst      = s->dest[block_num - 3];
    } else {
        dst      = s->dest[0] + (block_num & 1) * 8 + ((block_num & 2) * 4 - 8) * linesize;
    }
    if (s->mb_y != s->end_mb_y || block_num < 2) {
        int16_t (*mv)[2];
        int mv_stride;

        if (block_num > 3) {
            bottom_cbp      = v->cbp[s->mb_x]      >> (block_num * 4);
            bottom_is_intra = v->is_intra[s->mb_x] >> (block_num * 4);
            mv              = &v->luma_mv[s->mb_x - s->mb_stride];
            mv_stride       = s->mb_stride;
        } else {
            bottom_cbp      = (block_num < 2) ? (mb_cbp               >> ((block_num + 2) * 4))
                                              : (v->cbp[s->mb_x]      >> ((block_num - 2) * 4));
            bottom_is_intra = (block_num < 2) ? (mb_is_intra          >> ((block_num + 2) * 4))
                                              : (v->is_intra[s->mb_x] >> ((block_num - 2) * 4));
            mv_stride       = s->b8_stride;
            mv              = &s->current_picture.motion_val[0][s->block_index[block_num] - 2 * mv_stride];
        }

        if (bottom_is_intra & 1 || block_is_intra & 1 ||
            mv[0][0] != mv[mv_stride][0] || mv[0][1] != mv[mv_stride][1]) {
            v->vc1dsp.vc1_v_loop_filter8(dst, linesize, v->pq);
        } else {
            idx = ((bottom_cbp >> 2) | block_cbp) & 3;
            if (idx == 3) {
                v->vc1dsp.vc1_v_loop_filter8(dst, linesize, v->pq);
            } else if (idx) {
                if (idx == 1)
                    v->vc1dsp.vc1_v_loop_filter4(dst + 4, linesize, v->pq);
                else
                    v->vc1dsp.vc1_v_loop_filter4(dst,     linesize, v->pq);
            }
        }
    }

    dst -= 4 * linesize;
    ttblk = (v->ttblk[s->mb_x - s->mb_stride] >> (block_num * 4)) & 0xF;
    if (ttblk == TT_4X4 || ttblk == TT_8X4) {
        idx = (block_cbp | (block_cbp >> 2)) & 3;
        if (idx == 3) {
            v->vc1dsp.vc1_v_loop_filter8(dst, linesize, v->pq);
        } else if (idx) {
            if (idx == 1)
                v->vc1dsp.vc1_v_loop_filter4(dst + 4, linesize, v->pq);
            else
                v->vc1dsp.vc1_v_loop_filter4(dst,     linesize, v->pq);
        }
    }
}

static av_always_inline void vc1_apply_p_h_loop_filter(VC1Context *v, int block_num)
{
    MpegEncContext *s  = &v->s;
    int mb_cbp         = v->cbp[s->mb_x - 1 - s->mb_stride],
        block_cbp      = mb_cbp      >> (block_num * 4), right_cbp,
        mb_is_intra    = v->is_intra[s->mb_x - 1 - s->mb_stride],
        block_is_intra = mb_is_intra >> (block_num * 4), right_is_intra;
    int idx, linesize  = block_num > 3 ? s->uvlinesize : s->linesize, ttblk;
    uint8_t *dst;

    if (block_num > 3) {
        dst = s->dest[block_num - 3] - 8 * linesize;
    } else {
        dst = s->dest[0] + (block_num & 1) * 8 + ((block_num & 2) * 4 - 16) * linesize - 8;
    }

    if (s->mb_x != s->mb_width || !(block_num & 5)) {
        int16_t (*mv)[2];

        if (block_num > 3) {
            right_cbp      = v->cbp[s->mb_x - s->mb_stride] >> (block_num * 4);
            right_is_intra = v->is_intra[s->mb_x - s->mb_stride] >> (block_num * 4);
            mv             = &v->luma_mv[s->mb_x - s->mb_stride - 1];
        } else {
            right_cbp      = (block_num & 1) ? (v->cbp[s->mb_x - s->mb_stride]      >> ((block_num - 1) * 4))
                                             : (mb_cbp                              >> ((block_num + 1) * 4));
            right_is_intra = (block_num & 1) ? (v->is_intra[s->mb_x - s->mb_stride] >> ((block_num - 1) * 4))
                                             : (mb_is_intra                         >> ((block_num + 1) * 4));
            mv             = &s->current_picture.motion_val[0][s->block_index[block_num] - s->b8_stride * 2 - 2];
        }
        if (block_is_intra & 1 || right_is_intra & 1 || mv[0][0] != mv[1][0] || mv[0][1] != mv[1][1]) {
            v->vc1dsp.vc1_h_loop_filter8(dst, linesize, v->pq);
        } else {
            idx = ((right_cbp >> 1) | block_cbp) & 5; // FIXME check
            if (idx == 5) {
                v->vc1dsp.vc1_h_loop_filter8(dst, linesize, v->pq);
            } else if (idx) {
                if (idx == 1)
                    v->vc1dsp.vc1_h_loop_filter4(dst + 4 * linesize, linesize, v->pq);
                else
                    v->vc1dsp.vc1_h_loop_filter4(dst,                linesize, v->pq);
            }
        }
    }

    dst -= 4;
    ttblk = (v->ttblk[s->mb_x - s->mb_stride - 1] >> (block_num * 4)) & 0xf;
    if (ttblk == TT_4X4 || ttblk == TT_4X8) {
        idx = (block_cbp | (block_cbp >> 1)) & 5;
        if (idx == 5) {
            v->vc1dsp.vc1_h_loop_filter8(dst, linesize, v->pq);
        } else if (idx) {
            if (idx == 1)
                v->vc1dsp.vc1_h_loop_filter4(dst + linesize * 4, linesize, v->pq);
            else
                v->vc1dsp.vc1_h_loop_filter4(dst,                linesize, v->pq);
        }
    }
}

static void vc1_apply_p_loop_filter(VC1Context *v)
{
    MpegEncContext *s = &v->s;
    int i;

    for (i = 0; i < 6; i++) {
        vc1_apply_p_v_loop_filter(v, i);
    }

    /* V always precedes H, therefore we run H one MB before V;
     * at the end of a row, we catch up to complete the row */
    if (s->mb_x) {
        for (i = 0; i < 6; i++) {
            vc1_apply_p_h_loop_filter(v, i);
        }
        if (s->mb_x == s->mb_width - 1) {
            s->mb_x++;
            ff_update_block_index(s);
            for (i = 0; i < 6; i++) {
                vc1_apply_p_h_loop_filter(v, i);
            }
        }
    }
}

/** Decode one P-frame MB
 */
static int vc1_decode_p_mb(VC1Context *v)
{
    MpegEncContext *s = &v->s;
    GetBitContext *gb = &s->gb;
    int i, j;
    int mb_pos = s->mb_x + s->mb_y * s->mb_stride;
    int cbp; /* cbp decoding stuff */
    int mqdiff, mquant; /* MB quantization */
    int ttmb = v->ttfrm; /* MB Transform type */

    int mb_has_coeffs = 1; /* last_flag */
    int dmv_x, dmv_y; /* Differential MV components */
    int index, index1; /* LUT indexes */
    int val, sign; /* temp values */
    int first_block = 1;
    int dst_idx, off;
    int skipped, fourmv;
    int block_cbp = 0, pat, block_tt = 0, block_intra = 0;

    mquant = v->pq; /* lossy initialization */

    if (v->mv_type_is_raw)
        fourmv = get_bits1(gb);
    else
        fourmv = v->mv_type_mb_plane[mb_pos];
    if (v->skip_is_raw)
        skipped = get_bits1(gb);
    else
        skipped = v->s.mbskip_table[mb_pos];

    if (!fourmv) { /* 1MV mode */
        if (!skipped) {
            GET_MVDATA(dmv_x, dmv_y);

            if (s->mb_intra) {
                s->current_picture.motion_val[1][s->block_index[0]][0] = 0;
                s->current_picture.motion_val[1][s->block_index[0]][1] = 0;
            }
            s->current_picture.mb_type[mb_pos] = s->mb_intra ? MB_TYPE_INTRA : MB_TYPE_16x16;
            vc1_pred_mv(v, 0, dmv_x, dmv_y, 1, v->range_x, v->range_y, v->mb_type[0], 0, 0);

            /* FIXME Set DC val for inter block ? */
            if (s->mb_intra && !mb_has_coeffs) {
                GET_MQUANT();
                s->ac_pred = get_bits1(gb);
                cbp        = 0;
            } else if (mb_has_coeffs) {
                if (s->mb_intra)
                    s->ac_pred = get_bits1(gb);
                cbp = get_vlc2(&v->s.gb, v->cbpcy_vlc->table, VC1_CBPCY_P_VLC_BITS, 2);
                GET_MQUANT();
            } else {
                mquant = v->pq;
                cbp    = 0;
            }
            s->current_picture.qscale_table[mb_pos] = mquant;

            if (!v->ttmbf && !s->mb_intra && mb_has_coeffs)
                ttmb = get_vlc2(gb, ff_vc1_ttmb_vlc[v->tt_index].table,
                                VC1_TTMB_VLC_BITS, 2);
            if (!s->mb_intra) vc1_mc_1mv(v, 0);
            dst_idx = 0;
            for (i = 0; i < 6; i++) {
                s->dc_val[0][s->block_index[i]] = 0;
                dst_idx += i >> 2;
                val = ((cbp >> (5 - i)) & 1);
                off = (i & 4) ? 0 : ((i & 1) * 8 + (i & 2) * 4 * s->linesize);
                v->mb_type[0][s->block_index[i]] = s->mb_intra;
                if (s->mb_intra) {
                    /* check if prediction blocks A and C are available */
                    v->a_avail = v->c_avail = 0;
                    if (i == 2 || i == 3 || !s->first_slice_line)
                        v->a_avail = v->mb_type[0][s->block_index[i] - s->block_wrap[i]];
                    if (i == 1 || i == 3 || s->mb_x)
                        v->c_avail = v->mb_type[0][s->block_index[i] - 1];

                    vc1_decode_intra_block(v, s->block[i], i, val, mquant,
                                           (i & 4) ? v->codingset2 : v->codingset);
                    if ((i>3) && (s->flags & CODEC_FLAG_GRAY))
                        continue;
                    v->vc1dsp.vc1_inv_trans_8x8(s->block[i]);
                    if (v->rangeredfrm)
                        for (j = 0; j < 64; j++)
                            s->block[i][j] <<= 1;
                    s->idsp.put_signed_pixels_clamped(s->block[i],
                                                      s->dest[dst_idx] + off,
                                                      i & 4 ? s->uvlinesize
                                                            : s->linesize);
                    if (v->pq >= 9 && v->overlap) {
                        if (v->c_avail)
                            v->vc1dsp.vc1_h_overlap(s->dest[dst_idx] + off, i & 4 ? s->uvlinesize : s->linesize);
                        if (v->a_avail)
                            v->vc1dsp.vc1_v_overlap(s->dest[dst_idx] + off, i & 4 ? s->uvlinesize : s->linesize);
                    }
                    block_cbp   |= 0xF << (i << 2);
                    block_intra |= 1 << i;
                } else if (val) {
                    pat = vc1_decode_p_block(v, s->block[i], i, mquant, ttmb, first_block,
                                             s->dest[dst_idx] + off, (i & 4) ? s->uvlinesize : s->linesize,
                                             (i & 4) && (s->flags & CODEC_FLAG_GRAY), &block_tt);
                    block_cbp |= pat << (i << 2);
                    if (!v->ttmbf && ttmb < 8)
                        ttmb = -1;
                    first_block = 0;
                }
            }
        } else { // skipped
            s->mb_intra = 0;
            for (i = 0; i < 6; i++) {
                v->mb_type[0][s->block_index[i]] = 0;
                s->dc_val[0][s->block_index[i]]  = 0;
            }
            s->current_picture.mb_type[mb_pos]      = MB_TYPE_SKIP;
            s->current_picture.qscale_table[mb_pos] = 0;
            vc1_pred_mv(v, 0, 0, 0, 1, v->range_x, v->range_y, v->mb_type[0], 0, 0);
            vc1_mc_1mv(v, 0);
        }
    } else { // 4MV mode
        if (!skipped /* unskipped MB */) {
            int intra_count = 0, coded_inter = 0;
            int is_intra[6], is_coded[6];
            /* Get CBPCY */
            cbp = get_vlc2(&v->s.gb, v->cbpcy_vlc->table, VC1_CBPCY_P_VLC_BITS, 2);
            for (i = 0; i < 6; i++) {
                val = ((cbp >> (5 - i)) & 1);
                s->dc_val[0][s->block_index[i]] = 0;
                s->mb_intra                     = 0;
                if (i < 4) {
                    dmv_x = dmv_y = 0;
                    s->mb_intra   = 0;
                    mb_has_coeffs = 0;
                    if (val) {
                        GET_MVDATA(dmv_x, dmv_y);
                    }
                    vc1_pred_mv(v, i, dmv_x, dmv_y, 0, v->range_x, v->range_y, v->mb_type[0], 0, 0);
                    if (!s->mb_intra)
                        vc1_mc_4mv_luma(v, i, 0, 0);
                    intra_count += s->mb_intra;
                    is_intra[i]  = s->mb_intra;
                    is_coded[i]  = mb_has_coeffs;
                }
                if (i & 4) {
                    is_intra[i] = (intra_count >= 3);
                    is_coded[i] = val;
                }
                if (i == 4)
                    vc1_mc_4mv_chroma(v, 0);
                v->mb_type[0][s->block_index[i]] = is_intra[i];
                if (!coded_inter)
                    coded_inter = !is_intra[i] & is_coded[i];
            }
            // if there are no coded blocks then don't do anything more
            dst_idx = 0;
            if (!intra_count && !coded_inter)
                goto end;
            GET_MQUANT();
            s->current_picture.qscale_table[mb_pos] = mquant;
            /* test if block is intra and has pred */
            {
                int intrapred = 0;
                for (i = 0; i < 6; i++)
                    if (is_intra[i]) {
                        if (((!s->first_slice_line || (i == 2 || i == 3)) && v->mb_type[0][s->block_index[i] - s->block_wrap[i]])
                            || ((s->mb_x || (i == 1 || i == 3)) && v->mb_type[0][s->block_index[i] - 1])) {
                            intrapred = 1;
                            break;
                        }
                    }
                if (intrapred)
                    s->ac_pred = get_bits1(gb);
                else
                    s->ac_pred = 0;
            }
            if (!v->ttmbf && coded_inter)
                ttmb = get_vlc2(gb, ff_vc1_ttmb_vlc[v->tt_index].table, VC1_TTMB_VLC_BITS, 2);
            for (i = 0; i < 6; i++) {
                dst_idx    += i >> 2;
                off         = (i & 4) ? 0 : ((i & 1) * 8 + (i & 2) * 4 * s->linesize);
                s->mb_intra = is_intra[i];
                if (is_intra[i]) {
                    /* check if prediction blocks A and C are available */
                    v->a_avail = v->c_avail = 0;
                    if (i == 2 || i == 3 || !s->first_slice_line)
                        v->a_avail = v->mb_type[0][s->block_index[i] - s->block_wrap[i]];
                    if (i == 1 || i == 3 || s->mb_x)
                        v->c_avail = v->mb_type[0][s->block_index[i] - 1];

                    vc1_decode_intra_block(v, s->block[i], i, is_coded[i], mquant,
                                           (i & 4) ? v->codingset2 : v->codingset);
                    if ((i>3) && (s->flags & CODEC_FLAG_GRAY))
                        continue;
                    v->vc1dsp.vc1_inv_trans_8x8(s->block[i]);
                    if (v->rangeredfrm)
                        for (j = 0; j < 64; j++)
                            s->block[i][j] <<= 1;
                    s->idsp.put_signed_pixels_clamped(s->block[i],
                                                      s->dest[dst_idx] + off,
                                                      (i & 4) ? s->uvlinesize
                                                              : s->linesize);
                    if (v->pq >= 9 && v->overlap) {
                        if (v->c_avail)
                            v->vc1dsp.vc1_h_overlap(s->dest[dst_idx] + off, i & 4 ? s->uvlinesize : s->linesize);
                        if (v->a_avail)
                            v->vc1dsp.vc1_v_overlap(s->dest[dst_idx] + off, i & 4 ? s->uvlinesize : s->linesize);
                    }
                    block_cbp   |= 0xF << (i << 2);
                    block_intra |= 1 << i;
                } else if (is_coded[i]) {
                    pat = vc1_decode_p_block(v, s->block[i], i, mquant, ttmb,
                                             first_block, s->dest[dst_idx] + off,
                                             (i & 4) ? s->uvlinesize : s->linesize,
                                             (i & 4) && (s->flags & CODEC_FLAG_GRAY),
                                             &block_tt);
                    block_cbp |= pat << (i << 2);
                    if (!v->ttmbf && ttmb < 8)
                        ttmb = -1;
                    first_block = 0;
                }
            }
        } else { // skipped MB
            s->mb_intra                               = 0;
            s->current_picture.qscale_table[mb_pos] = 0;
            for (i = 0; i < 6; i++) {
                v->mb_type[0][s->block_index[i]] = 0;
                s->dc_val[0][s->block_index[i]]  = 0;
            }
            for (i = 0; i < 4; i++) {
                vc1_pred_mv(v, i, 0, 0, 0, v->range_x, v->range_y, v->mb_type[0], 0, 0);
                vc1_mc_4mv_luma(v, i, 0, 0);
            }
            vc1_mc_4mv_chroma(v, 0);
            s->current_picture.qscale_table[mb_pos] = 0;
        }
    }
end:
    v->cbp[s->mb_x]      = block_cbp;
    v->ttblk[s->mb_x]    = block_tt;
    v->is_intra[s->mb_x] = block_intra;

    return 0;
}

/* Decode one macroblock in an interlaced frame p picture */

static int vc1_decode_p_mb_intfr(VC1Context *v)
{
    MpegEncContext *s = &v->s;
    GetBitContext *gb = &s->gb;
    int i;
    int mb_pos = s->mb_x + s->mb_y * s->mb_stride;
    int cbp = 0; /* cbp decoding stuff */
    int mqdiff, mquant; /* MB quantization */
    int ttmb = v->ttfrm; /* MB Transform type */

    int mb_has_coeffs = 1; /* last_flag */
    int dmv_x, dmv_y; /* Differential MV components */
    int val; /* temp value */
    int first_block = 1;
    int dst_idx, off;
    int skipped, fourmv = 0, twomv = 0;
    int block_cbp = 0, pat, block_tt = 0;
    int idx_mbmode = 0, mvbp;
    int stride_y, fieldtx;

    mquant = v->pq; /* Lossy initialization */

    if (v->skip_is_raw)
        skipped = get_bits1(gb);
    else
        skipped = v->s.mbskip_table[mb_pos];
    if (!skipped) {
        if (v->fourmvswitch)
            idx_mbmode = get_vlc2(gb, v->mbmode_vlc->table, VC1_INTFR_4MV_MBMODE_VLC_BITS, 2); // try getting this done
        else
            idx_mbmode = get_vlc2(gb, v->mbmode_vlc->table, VC1_INTFR_NON4MV_MBMODE_VLC_BITS, 2); // in a single line
        switch (ff_vc1_mbmode_intfrp[v->fourmvswitch][idx_mbmode][0]) {
        /* store the motion vector type in a flag (useful later) */
        case MV_PMODE_INTFR_4MV:
            fourmv = 1;
            v->blk_mv_type[s->block_index[0]] = 0;
            v->blk_mv_type[s->block_index[1]] = 0;
            v->blk_mv_type[s->block_index[2]] = 0;
            v->blk_mv_type[s->block_index[3]] = 0;
            break;
        case MV_PMODE_INTFR_4MV_FIELD:
            fourmv = 1;
            v->blk_mv_type[s->block_index[0]] = 1;
            v->blk_mv_type[s->block_index[1]] = 1;
            v->blk_mv_type[s->block_index[2]] = 1;
            v->blk_mv_type[s->block_index[3]] = 1;
            break;
        case MV_PMODE_INTFR_2MV_FIELD:
            twomv = 1;
            v->blk_mv_type[s->block_index[0]] = 1;
            v->blk_mv_type[s->block_index[1]] = 1;
            v->blk_mv_type[s->block_index[2]] = 1;
            v->blk_mv_type[s->block_index[3]] = 1;
            break;
        case MV_PMODE_INTFR_1MV:
            v->blk_mv_type[s->block_index[0]] = 0;
            v->blk_mv_type[s->block_index[1]] = 0;
            v->blk_mv_type[s->block_index[2]] = 0;
            v->blk_mv_type[s->block_index[3]] = 0;
            break;
        }
        if (ff_vc1_mbmode_intfrp[v->fourmvswitch][idx_mbmode][0] == MV_PMODE_INTFR_INTRA) { // intra MB
            for (i = 0; i < 4; i++) {
                s->current_picture.motion_val[1][s->block_index[i]][0] = 0;
                s->current_picture.motion_val[1][s->block_index[i]][1] = 0;
            }
            s->current_picture.mb_type[mb_pos]                     = MB_TYPE_INTRA;
            s->mb_intra = v->is_intra[s->mb_x] = 1;
            for (i = 0; i < 6; i++)
                v->mb_type[0][s->block_index[i]] = 1;
            fieldtx = v->fieldtx_plane[mb_pos] = get_bits1(gb);
            mb_has_coeffs = get_bits1(gb);
            if (mb_has_coeffs)
                cbp = 1 + get_vlc2(&v->s.gb, v->cbpcy_vlc->table, VC1_CBPCY_P_VLC_BITS, 2);
            v->s.ac_pred = v->acpred_plane[mb_pos] = get_bits1(gb);
            GET_MQUANT();
            s->current_picture.qscale_table[mb_pos] = mquant;
            /* Set DC scale - y and c use the same (not sure if necessary here) */
            s->y_dc_scale = s->y_dc_scale_table[mquant];
            s->c_dc_scale = s->c_dc_scale_table[mquant];
            dst_idx = 0;
            for (i = 0; i < 6; i++) {
                s->dc_val[0][s->block_index[i]] = 0;
                dst_idx += i >> 2;
                val = ((cbp >> (5 - i)) & 1);
                v->mb_type[0][s->block_index[i]] = s->mb_intra;
                v->a_avail = v->c_avail = 0;
                if (i == 2 || i == 3 || !s->first_slice_line)
                    v->a_avail = v->mb_type[0][s->block_index[i] - s->block_wrap[i]];
                if (i == 1 || i == 3 || s->mb_x)
                    v->c_avail = v->mb_type[0][s->block_index[i] - 1];

                vc1_decode_intra_block(v, s->block[i], i, val, mquant,
                                       (i & 4) ? v->codingset2 : v->codingset);
                if ((i>3) && (s->flags & CODEC_FLAG_GRAY)) continue;
                v->vc1dsp.vc1_inv_trans_8x8(s->block[i]);
                if (i < 4) {
                    stride_y = s->linesize << fieldtx;
                    off = (fieldtx) ? ((i & 1) * 8) + ((i & 2) >> 1) * s->linesize : (i & 1) * 8 + 4 * (i & 2) * s->linesize;
                } else {
                    stride_y = s->uvlinesize;
                    off = 0;
                }
                s->idsp.put_signed_pixels_clamped(s->block[i],
                                                  s->dest[dst_idx] + off,
                                                  stride_y);
                //TODO: loop filter
            }

        } else { // inter MB
            mb_has_coeffs = ff_vc1_mbmode_intfrp[v->fourmvswitch][idx_mbmode][3];
            if (mb_has_coeffs)
                cbp = 1 + get_vlc2(&v->s.gb, v->cbpcy_vlc->table, VC1_CBPCY_P_VLC_BITS, 2);
            if (ff_vc1_mbmode_intfrp[v->fourmvswitch][idx_mbmode][0] == MV_PMODE_INTFR_2MV_FIELD) {
                v->twomvbp = get_vlc2(gb, v->twomvbp_vlc->table, VC1_2MV_BLOCK_PATTERN_VLC_BITS, 1);
            } else {
                if ((ff_vc1_mbmode_intfrp[v->fourmvswitch][idx_mbmode][0] == MV_PMODE_INTFR_4MV)
                    || (ff_vc1_mbmode_intfrp[v->fourmvswitch][idx_mbmode][0] == MV_PMODE_INTFR_4MV_FIELD)) {
                    v->fourmvbp = get_vlc2(gb, v->fourmvbp_vlc->table, VC1_4MV_BLOCK_PATTERN_VLC_BITS, 1);
                }
            }
            s->mb_intra = v->is_intra[s->mb_x] = 0;
            for (i = 0; i < 6; i++)
                v->mb_type[0][s->block_index[i]] = 0;
            fieldtx = v->fieldtx_plane[mb_pos] = ff_vc1_mbmode_intfrp[v->fourmvswitch][idx_mbmode][1];
            /* for all motion vector read MVDATA and motion compensate each block */
            dst_idx = 0;
            if (fourmv) {
                mvbp = v->fourmvbp;
                for (i = 0; i < 6; i++) {
                    if (i < 4) {
                        dmv_x = dmv_y = 0;
                        val   = ((mvbp >> (3 - i)) & 1);
                        if (val) {
                            get_mvdata_interlaced(v, &dmv_x, &dmv_y, 0);
                        }
                        vc1_pred_mv_intfr(v, i, dmv_x, dmv_y, 0, v->range_x, v->range_y, v->mb_type[0], 0);
                        vc1_mc_4mv_luma(v, i, 0, 0);
                    } else if (i == 4) {
                        vc1_mc_4mv_chroma4(v, 0, 0, 0);
                    }
                }
            } else if (twomv) {
                mvbp  = v->twomvbp;
                dmv_x = dmv_y = 0;
                if (mvbp & 2) {
                    get_mvdata_interlaced(v, &dmv_x, &dmv_y, 0);
                }
                vc1_pred_mv_intfr(v, 0, dmv_x, dmv_y, 2, v->range_x, v->range_y, v->mb_type[0], 0);
                vc1_mc_4mv_luma(v, 0, 0, 0);
                vc1_mc_4mv_luma(v, 1, 0, 0);
                dmv_x = dmv_y = 0;
                if (mvbp & 1) {
                    get_mvdata_interlaced(v, &dmv_x, &dmv_y, 0);
                }
                vc1_pred_mv_intfr(v, 2, dmv_x, dmv_y, 2, v->range_x, v->range_y, v->mb_type[0], 0);
                vc1_mc_4mv_luma(v, 2, 0, 0);
                vc1_mc_4mv_luma(v, 3, 0, 0);
                vc1_mc_4mv_chroma4(v, 0, 0, 0);
            } else {
                mvbp = ff_vc1_mbmode_intfrp[v->fourmvswitch][idx_mbmode][2];
                dmv_x = dmv_y = 0;
                if (mvbp) {
                    get_mvdata_interlaced(v, &dmv_x, &dmv_y, 0);
                }
                vc1_pred_mv_intfr(v, 0, dmv_x, dmv_y, 1, v->range_x, v->range_y, v->mb_type[0], 0);
                vc1_mc_1mv(v, 0);
            }
            if (cbp)
                GET_MQUANT();  // p. 227
            s->current_picture.qscale_table[mb_pos] = mquant;
            if (!v->ttmbf && cbp)
                ttmb = get_vlc2(gb, ff_vc1_ttmb_vlc[v->tt_index].table, VC1_TTMB_VLC_BITS, 2);
            for (i = 0; i < 6; i++) {
                s->dc_val[0][s->block_index[i]] = 0;
                dst_idx += i >> 2;
                val = ((cbp >> (5 - i)) & 1);
                if (!fieldtx)
                    off = (i & 4) ? 0 : ((i & 1) * 8 + (i & 2) * 4 * s->linesize);
                else
                    off = (i & 4) ? 0 : ((i & 1) * 8 + ((i > 1) * s->linesize));
                if (val) {
                    pat = vc1_decode_p_block(v, s->block[i], i, mquant, ttmb,
                                             first_block, s->dest[dst_idx] + off,
                                             (i & 4) ? s->uvlinesize : (s->linesize << fieldtx),
                                             (i & 4) && (s->flags & CODEC_FLAG_GRAY), &block_tt);
                    block_cbp |= pat << (i << 2);
                    if (!v->ttmbf && ttmb < 8)
                        ttmb = -1;
                    first_block = 0;
                }
            }
        }
    } else { // skipped
        s->mb_intra = v->is_intra[s->mb_x] = 0;
        for (i = 0; i < 6; i++) {
            v->mb_type[0][s->block_index[i]] = 0;
            s->dc_val[0][s->block_index[i]] = 0;
        }
        s->current_picture.mb_type[mb_pos]      = MB_TYPE_SKIP;
        s->current_picture.qscale_table[mb_pos] = 0;
        v->blk_mv_type[s->block_index[0]] = 0;
        v->blk_mv_type[s->block_index[1]] = 0;
        v->blk_mv_type[s->block_index[2]] = 0;
        v->blk_mv_type[s->block_index[3]] = 0;
        vc1_pred_mv_intfr(v, 0, 0, 0, 1, v->range_x, v->range_y, v->mb_type[0], 0);
        vc1_mc_1mv(v, 0);
    }
    if (s->mb_x == s->mb_width - 1)
        memmove(v->is_intra_base, v->is_intra, sizeof(v->is_intra_base[0])*s->mb_stride);
    return 0;
}

static int vc1_decode_p_mb_intfi(VC1Context *v)
{
    MpegEncContext *s = &v->s;
    GetBitContext *gb = &s->gb;
    int i;
    int mb_pos = s->mb_x + s->mb_y * s->mb_stride;
    int cbp = 0; /* cbp decoding stuff */
    int mqdiff, mquant; /* MB quantization */
    int ttmb = v->ttfrm; /* MB Transform type */

    int mb_has_coeffs = 1; /* last_flag */
    int dmv_x, dmv_y; /* Differential MV components */
    int val; /* temp values */
    int first_block = 1;
    int dst_idx, off;
    int pred_flag = 0;
    int block_cbp = 0, pat, block_tt = 0;
    int idx_mbmode = 0;

    mquant = v->pq; /* Lossy initialization */

    idx_mbmode = get_vlc2(gb, v->mbmode_vlc->table, VC1_IF_MBMODE_VLC_BITS, 2);
    if (idx_mbmode <= 1) { // intra MB
        s->mb_intra = v->is_intra[s->mb_x] = 1;
        s->current_picture.motion_val[1][s->block_index[0] + v->blocks_off][0] = 0;
        s->current_picture.motion_val[1][s->block_index[0] + v->blocks_off][1] = 0;
        s->current_picture.mb_type[mb_pos + v->mb_off] = MB_TYPE_INTRA;
        GET_MQUANT();
        s->current_picture.qscale_table[mb_pos] = mquant;
        /* Set DC scale - y and c use the same (not sure if necessary here) */
        s->y_dc_scale = s->y_dc_scale_table[mquant];
        s->c_dc_scale = s->c_dc_scale_table[mquant];
        v->s.ac_pred  = v->acpred_plane[mb_pos] = get_bits1(gb);
        mb_has_coeffs = idx_mbmode & 1;
        if (mb_has_coeffs)
            cbp = 1 + get_vlc2(&v->s.gb, v->cbpcy_vlc->table, VC1_ICBPCY_VLC_BITS, 2);
        dst_idx = 0;
        for (i = 0; i < 6; i++) {
            s->dc_val[0][s->block_index[i]]  = 0;
            v->mb_type[0][s->block_index[i]] = 1;
            dst_idx += i >> 2;
            val = ((cbp >> (5 - i)) & 1);
            v->a_avail = v->c_avail = 0;
            if (i == 2 || i == 3 || !s->first_slice_line)
                v->a_avail = v->mb_type[0][s->block_index[i] - s->block_wrap[i]];
            if (i == 1 || i == 3 || s->mb_x)
                v->c_avail = v->mb_type[0][s->block_index[i] - 1];

            vc1_decode_intra_block(v, s->block[i], i, val, mquant,
                                   (i & 4) ? v->codingset2 : v->codingset);
            if ((i>3) && (s->flags & CODEC_FLAG_GRAY))
                continue;
            v->vc1dsp.vc1_inv_trans_8x8(s->block[i]);
            off  = (i & 4) ? 0 : ((i & 1) * 8 + (i & 2) * 4 * s->linesize);
            s->idsp.put_signed_pixels_clamped(s->block[i],
                                              s->dest[dst_idx] + off,
                                              (i & 4) ? s->uvlinesize
                                                      : s->linesize);
            // TODO: loop filter
        }
    } else {
        s->mb_intra = v->is_intra[s->mb_x] = 0;
        s->current_picture.mb_type[mb_pos + v->mb_off] = MB_TYPE_16x16;
        for (i = 0; i < 6; i++) v->mb_type[0][s->block_index[i]] = 0;
        if (idx_mbmode <= 5) { // 1-MV
            dmv_x = dmv_y = pred_flag = 0;
            if (idx_mbmode & 1) {
                get_mvdata_interlaced(v, &dmv_x, &dmv_y, &pred_flag);
            }
            vc1_pred_mv(v, 0, dmv_x, dmv_y, 1, v->range_x, v->range_y, v->mb_type[0], pred_flag, 0);
            vc1_mc_1mv(v, 0);
            mb_has_coeffs = !(idx_mbmode & 2);
        } else { // 4-MV
            v->fourmvbp = get_vlc2(gb, v->fourmvbp_vlc->table, VC1_4MV_BLOCK_PATTERN_VLC_BITS, 1);
            for (i = 0; i < 6; i++) {
                if (i < 4) {
                    dmv_x = dmv_y = pred_flag = 0;
                    val   = ((v->fourmvbp >> (3 - i)) & 1);
                    if (val) {
                        get_mvdata_interlaced(v, &dmv_x, &dmv_y, &pred_flag);
                    }
                    vc1_pred_mv(v, i, dmv_x, dmv_y, 0, v->range_x, v->range_y, v->mb_type[0], pred_flag, 0);
                    vc1_mc_4mv_luma(v, i, 0, 0);
                } else if (i == 4)
                    vc1_mc_4mv_chroma(v, 0);
            }
            mb_has_coeffs = idx_mbmode & 1;
        }
        if (mb_has_coeffs)
            cbp = 1 + get_vlc2(&v->s.gb, v->cbpcy_vlc->table, VC1_CBPCY_P_VLC_BITS, 2);
        if (cbp) {
            GET_MQUANT();
        }
        s->current_picture.qscale_table[mb_pos] = mquant;
        if (!v->ttmbf && cbp) {
            ttmb = get_vlc2(gb, ff_vc1_ttmb_vlc[v->tt_index].table, VC1_TTMB_VLC_BITS, 2);
        }
        dst_idx = 0;
        for (i = 0; i < 6; i++) {
            s->dc_val[0][s->block_index[i]] = 0;
            dst_idx += i >> 2;
            val = ((cbp >> (5 - i)) & 1);
            off = (i & 4) ? 0 : (i & 1) * 8 + (i & 2) * 4 * s->linesize;
            if (val) {
                pat = vc1_decode_p_block(v, s->block[i], i, mquant, ttmb,
                                         first_block, s->dest[dst_idx] + off,
                                         (i & 4) ? s->uvlinesize : s->linesize,
                                         (i & 4) && (s->flags & CODEC_FLAG_GRAY),
                                         &block_tt);
                block_cbp |= pat << (i << 2);
                if (!v->ttmbf && ttmb < 8) ttmb = -1;
                first_block = 0;
            }
        }
    }
    if (s->mb_x == s->mb_width - 1)
        memmove(v->is_intra_base, v->is_intra, sizeof(v->is_intra_base[0]) * s->mb_stride);
    return 0;
}

/** Decode one B-frame MB (in Main profile)
 */
static void vc1_decode_b_mb(VC1Context *v)
{
    MpegEncContext *s = &v->s;
    GetBitContext *gb = &s->gb;
    int i, j;
    int mb_pos = s->mb_x + s->mb_y * s->mb_stride;
    int cbp = 0; /* cbp decoding stuff */
    int mqdiff, mquant; /* MB quantization */
    int ttmb = v->ttfrm; /* MB Transform type */
    int mb_has_coeffs = 0; /* last_flag */
    int index, index1; /* LUT indexes */
    int val, sign; /* temp values */
    int first_block = 1;
    int dst_idx, off;
    int skipped, direct;
    int dmv_x[2], dmv_y[2];
    int bmvtype = BMV_TYPE_BACKWARD;

    mquant      = v->pq; /* lossy initialization */
    s->mb_intra = 0;

    if (v->dmb_is_raw)
        direct = get_bits1(gb);
    else
        direct = v->direct_mb_plane[mb_pos];
    if (v->skip_is_raw)
        skipped = get_bits1(gb);
    else
        skipped = v->s.mbskip_table[mb_pos];

    dmv_x[0] = dmv_x[1] = dmv_y[0] = dmv_y[1] = 0;
    for (i = 0; i < 6; i++) {
        v->mb_type[0][s->block_index[i]] = 0;
        s->dc_val[0][s->block_index[i]]  = 0;
    }
    s->current_picture.qscale_table[mb_pos] = 0;

    if (!direct) {
        if (!skipped) {
            GET_MVDATA(dmv_x[0], dmv_y[0]);
            dmv_x[1] = dmv_x[0];
            dmv_y[1] = dmv_y[0];
        }
        if (skipped || !s->mb_intra) {
            bmvtype = decode012(gb);
            switch (bmvtype) {
            case 0:
                bmvtype = (v->bfraction >= (B_FRACTION_DEN/2)) ? BMV_TYPE_BACKWARD : BMV_TYPE_FORWARD;
                break;
            case 1:
                bmvtype = (v->bfraction >= (B_FRACTION_DEN/2)) ? BMV_TYPE_FORWARD : BMV_TYPE_BACKWARD;
                break;
            case 2:
                bmvtype  = BMV_TYPE_INTERPOLATED;
                dmv_x[0] = dmv_y[0] = 0;
            }
        }
    }
    for (i = 0; i < 6; i++)
        v->mb_type[0][s->block_index[i]] = s->mb_intra;

    if (skipped) {
        if (direct)
            bmvtype = BMV_TYPE_INTERPOLATED;
        vc1_pred_b_mv(v, dmv_x, dmv_y, direct, bmvtype);
        vc1_b_mc(v, dmv_x, dmv_y, direct, bmvtype);
        return;
    }
    if (direct) {
        cbp = get_vlc2(&v->s.gb, v->cbpcy_vlc->table, VC1_CBPCY_P_VLC_BITS, 2);
        GET_MQUANT();
        s->mb_intra = 0;
        s->current_picture.qscale_table[mb_pos] = mquant;
        if (!v->ttmbf)
            ttmb = get_vlc2(gb, ff_vc1_ttmb_vlc[v->tt_index].table, VC1_TTMB_VLC_BITS, 2);
        dmv_x[0] = dmv_y[0] = dmv_x[1] = dmv_y[1] = 0;
        vc1_pred_b_mv(v, dmv_x, dmv_y, direct, bmvtype);
        vc1_b_mc(v, dmv_x, dmv_y, direct, bmvtype);
    } else {
        if (!mb_has_coeffs && !s->mb_intra) {
            /* no coded blocks - effectively skipped */
            vc1_pred_b_mv(v, dmv_x, dmv_y, direct, bmvtype);
            vc1_b_mc(v, dmv_x, dmv_y, direct, bmvtype);
            return;
        }
        if (s->mb_intra && !mb_has_coeffs) {
            GET_MQUANT();
            s->current_picture.qscale_table[mb_pos] = mquant;
            s->ac_pred = get_bits1(gb);
            cbp = 0;
            vc1_pred_b_mv(v, dmv_x, dmv_y, direct, bmvtype);
        } else {
            if (bmvtype == BMV_TYPE_INTERPOLATED) {
                GET_MVDATA(dmv_x[0], dmv_y[0]);
                if (!mb_has_coeffs) {
                    /* interpolated skipped block */
                    vc1_pred_b_mv(v, dmv_x, dmv_y, direct, bmvtype);
                    vc1_b_mc(v, dmv_x, dmv_y, direct, bmvtype);
                    return;
                }
            }
            vc1_pred_b_mv(v, dmv_x, dmv_y, direct, bmvtype);
            if (!s->mb_intra) {
                vc1_b_mc(v, dmv_x, dmv_y, direct, bmvtype);
            }
            if (s->mb_intra)
                s->ac_pred = get_bits1(gb);
            cbp = get_vlc2(&v->s.gb, v->cbpcy_vlc->table, VC1_CBPCY_P_VLC_BITS, 2);
            GET_MQUANT();
            s->current_picture.qscale_table[mb_pos] = mquant;
            if (!v->ttmbf && !s->mb_intra && mb_has_coeffs)
                ttmb = get_vlc2(gb, ff_vc1_ttmb_vlc[v->tt_index].table, VC1_TTMB_VLC_BITS, 2);
        }
    }
    dst_idx = 0;
    for (i = 0; i < 6; i++) {
        s->dc_val[0][s->block_index[i]] = 0;
        dst_idx += i >> 2;
        val = ((cbp >> (5 - i)) & 1);
        off = (i & 4) ? 0 : ((i & 1) * 8 + (i & 2) * 4 * s->linesize);
        v->mb_type[0][s->block_index[i]] = s->mb_intra;
        if (s->mb_intra) {
            /* check if prediction blocks A and C are available */
            v->a_avail = v->c_avail = 0;
            if (i == 2 || i == 3 || !s->first_slice_line)
                v->a_avail = v->mb_type[0][s->block_index[i] - s->block_wrap[i]];
            if (i == 1 || i == 3 || s->mb_x)
                v->c_avail = v->mb_type[0][s->block_index[i] - 1];

            vc1_decode_intra_block(v, s->block[i], i, val, mquant,
                                   (i & 4) ? v->codingset2 : v->codingset);
            if ((i>3) && (s->flags & CODEC_FLAG_GRAY))
                continue;
            v->vc1dsp.vc1_inv_trans_8x8(s->block[i]);
            if (v->rangeredfrm)
                for (j = 0; j < 64; j++)
                    s->block[i][j] <<= 1;
            s->idsp.put_signed_pixels_clamped(s->block[i],
                                              s->dest[dst_idx] + off,
                                              i & 4 ? s->uvlinesize
                                                    : s->linesize);
        } else if (val) {
            vc1_decode_p_block(v, s->block[i], i, mquant, ttmb,
                               first_block, s->dest[dst_idx] + off,
                               (i & 4) ? s->uvlinesize : s->linesize,
                               (i & 4) && (s->flags & CODEC_FLAG_GRAY), NULL);
            if (!v->ttmbf && ttmb < 8)
                ttmb = -1;
            first_block = 0;
        }
    }
}

/** Decode one B-frame MB (in interlaced field B picture)
 */
static void vc1_decode_b_mb_intfi(VC1Context *v)
{
    MpegEncContext *s = &v->s;
    GetBitContext *gb = &s->gb;
    int i, j;
    int mb_pos = s->mb_x + s->mb_y * s->mb_stride;
    int cbp = 0; /* cbp decoding stuff */
    int mqdiff, mquant; /* MB quantization */
    int ttmb = v->ttfrm; /* MB Transform type */
    int mb_has_coeffs = 0; /* last_flag */
    int val; /* temp value */
    int first_block = 1;
    int dst_idx, off;
    int fwd;
    int dmv_x[2], dmv_y[2], pred_flag[2];
    int bmvtype = BMV_TYPE_BACKWARD;
    int idx_mbmode;

    mquant      = v->pq; /* Lossy initialization */
    s->mb_intra = 0;

    idx_mbmode = get_vlc2(gb, v->mbmode_vlc->table, VC1_IF_MBMODE_VLC_BITS, 2);
    if (idx_mbmode <= 1) { // intra MB
        s->mb_intra = v->is_intra[s->mb_x] = 1;
        s->current_picture.motion_val[1][s->block_index[0]][0] = 0;
        s->current_picture.motion_val[1][s->block_index[0]][1] = 0;
        s->current_picture.mb_type[mb_pos + v->mb_off]         = MB_TYPE_INTRA;
        GET_MQUANT();
        s->current_picture.qscale_table[mb_pos] = mquant;
        /* Set DC scale - y and c use the same (not sure if necessary here) */
        s->y_dc_scale = s->y_dc_scale_table[mquant];
        s->c_dc_scale = s->c_dc_scale_table[mquant];
        v->s.ac_pred  = v->acpred_plane[mb_pos] = get_bits1(gb);
        mb_has_coeffs = idx_mbmode & 1;
        if (mb_has_coeffs)
            cbp = 1 + get_vlc2(&v->s.gb, v->cbpcy_vlc->table, VC1_ICBPCY_VLC_BITS, 2);
        dst_idx = 0;
        for (i = 0; i < 6; i++) {
            s->dc_val[0][s->block_index[i]] = 0;
            dst_idx += i >> 2;
            val = ((cbp >> (5 - i)) & 1);
            v->mb_type[0][s->block_index[i]] = s->mb_intra;
            v->a_avail                       = v->c_avail = 0;
            if (i == 2 || i == 3 || !s->first_slice_line)
                v->a_avail = v->mb_type[0][s->block_index[i] - s->block_wrap[i]];
            if (i == 1 || i == 3 || s->mb_x)
                v->c_avail = v->mb_type[0][s->block_index[i] - 1];

            vc1_decode_intra_block(v, s->block[i], i, val, mquant,
                                   (i & 4) ? v->codingset2 : v->codingset);
            if ((i>3) && (s->flags & CODEC_FLAG_GRAY))
                continue;
            v->vc1dsp.vc1_inv_trans_8x8(s->block[i]);
            if (v->rangeredfrm)
                for (j = 0; j < 64; j++)
                    s->block[i][j] <<= 1;
            off  = (i & 4) ? 0 : ((i & 1) * 8 + (i & 2) * 4 * s->linesize);
            s->idsp.put_signed_pixels_clamped(s->block[i],
                                              s->dest[dst_idx] + off,
                                              (i & 4) ? s->uvlinesize
                                                      : s->linesize);
            // TODO: yet to perform loop filter
        }
    } else {
        s->mb_intra = v->is_intra[s->mb_x] = 0;
        s->current_picture.mb_type[mb_pos + v->mb_off] = MB_TYPE_16x16;
        for (i = 0; i < 6; i++) v->mb_type[0][s->block_index[i]] = 0;
        if (v->fmb_is_raw)
            fwd = v->forward_mb_plane[mb_pos] = get_bits1(gb);
        else
            fwd = v->forward_mb_plane[mb_pos];
        if (idx_mbmode <= 5) { // 1-MV
            int interpmvp = 0;
            dmv_x[0]     = dmv_x[1] = dmv_y[0] = dmv_y[1] = 0;
            pred_flag[0] = pred_flag[1] = 0;
            if (fwd)
                bmvtype = BMV_TYPE_FORWARD;
            else {
                bmvtype = decode012(gb);
                switch (bmvtype) {
                case 0:
                    bmvtype = BMV_TYPE_BACKWARD;
                    break;
                case 1:
                    bmvtype = BMV_TYPE_DIRECT;
                    break;
                case 2:
                    bmvtype   = BMV_TYPE_INTERPOLATED;
                    interpmvp = get_bits1(gb);
                }
            }
            v->bmvtype = bmvtype;
            if (bmvtype != BMV_TYPE_DIRECT && idx_mbmode & 1) {
                get_mvdata_interlaced(v, &dmv_x[bmvtype == BMV_TYPE_BACKWARD], &dmv_y[bmvtype == BMV_TYPE_BACKWARD], &pred_flag[bmvtype == BMV_TYPE_BACKWARD]);
            }
            if (interpmvp) {
                get_mvdata_interlaced(v, &dmv_x[1], &dmv_y[1], &pred_flag[1]);
            }
            if (bmvtype == BMV_TYPE_DIRECT) {
                dmv_x[0] = dmv_y[0] = pred_flag[0] = 0;
                dmv_x[1] = dmv_y[1] = pred_flag[0] = 0;
                if (!s->next_picture_ptr->field_picture) {
                    av_log(s->avctx, AV_LOG_ERROR, "Mixed field/frame direct mode not supported\n");
                    return;
                }
            }
            vc1_pred_b_mv_intfi(v, 0, dmv_x, dmv_y, 1, pred_flag);
            vc1_b_mc(v, dmv_x, dmv_y, (bmvtype == BMV_TYPE_DIRECT), bmvtype);
            mb_has_coeffs = !(idx_mbmode & 2);
        } else { // 4-MV
            if (fwd)
                bmvtype = BMV_TYPE_FORWARD;
            v->bmvtype  = bmvtype;
            v->fourmvbp = get_vlc2(gb, v->fourmvbp_vlc->table, VC1_4MV_BLOCK_PATTERN_VLC_BITS, 1);
            for (i = 0; i < 6; i++) {
                if (i < 4) {
                    dmv_x[0] = dmv_y[0] = pred_flag[0] = 0;
                    dmv_x[1] = dmv_y[1] = pred_flag[1] = 0;
                    val = ((v->fourmvbp >> (3 - i)) & 1);
                    if (val) {
                        get_mvdata_interlaced(v, &dmv_x[bmvtype == BMV_TYPE_BACKWARD],
                                                 &dmv_y[bmvtype == BMV_TYPE_BACKWARD],
                                             &pred_flag[bmvtype == BMV_TYPE_BACKWARD]);
                    }
                    vc1_pred_b_mv_intfi(v, i, dmv_x, dmv_y, 0, pred_flag);
                    vc1_mc_4mv_luma(v, i, bmvtype == BMV_TYPE_BACKWARD, 0);
                } else if (i == 4)
                    vc1_mc_4mv_chroma(v, bmvtype == BMV_TYPE_BACKWARD);
            }
            mb_has_coeffs = idx_mbmode & 1;
        }
        if (mb_has_coeffs)
            cbp = 1 + get_vlc2(&v->s.gb, v->cbpcy_vlc->table, VC1_CBPCY_P_VLC_BITS, 2);
        if (cbp) {
            GET_MQUANT();
        }
        s->current_picture.qscale_table[mb_pos] = mquant;
        if (!v->ttmbf && cbp) {
            ttmb = get_vlc2(gb, ff_vc1_ttmb_vlc[v->tt_index].table, VC1_TTMB_VLC_BITS, 2);
        }
        dst_idx = 0;
        for (i = 0; i < 6; i++) {
            s->dc_val[0][s->block_index[i]] = 0;
            dst_idx += i >> 2;
            val = ((cbp >> (5 - i)) & 1);
            off = (i & 4) ? 0 : (i & 1) * 8 + (i & 2) * 4 * s->linesize;
            if (val) {
                vc1_decode_p_block(v, s->block[i], i, mquant, ttmb,
                                   first_block, s->dest[dst_idx] + off,
                                   (i & 4) ? s->uvlinesize : s->linesize,
                                   (i & 4) && (s->flags & CODEC_FLAG_GRAY), NULL);
                if (!v->ttmbf && ttmb < 8)
                    ttmb = -1;
                first_block = 0;
            }
        }
    }
}

/** Decode one B-frame MB (in interlaced frame B picture)
 */
static int vc1_decode_b_mb_intfr(VC1Context *v)
{
    MpegEncContext *s = &v->s;
    GetBitContext *gb = &s->gb;
    int i, j;
    int mb_pos = s->mb_x + s->mb_y * s->mb_stride;
    int cbp = 0; /* cbp decoding stuff */
    int mqdiff, mquant; /* MB quantization */
    int ttmb = v->ttfrm; /* MB Transform type */
    int mvsw = 0; /* motion vector switch */
    int mb_has_coeffs = 1; /* last_flag */
    int dmv_x, dmv_y; /* Differential MV components */
    int val; /* temp value */
    int first_block = 1;
    int dst_idx, off;
    int skipped, direct, twomv = 0;
    int block_cbp = 0, pat, block_tt = 0;
    int idx_mbmode = 0, mvbp;
    int stride_y, fieldtx;
    int bmvtype = BMV_TYPE_BACKWARD;
    int dir, dir2;

    mquant = v->pq; /* Lossy initialization */
    s->mb_intra = 0;
    if (v->skip_is_raw)
        skipped = get_bits1(gb);
    else
        skipped = v->s.mbskip_table[mb_pos];

    if (!skipped) {
        idx_mbmode = get_vlc2(gb, v->mbmode_vlc->table, VC1_INTFR_NON4MV_MBMODE_VLC_BITS, 2);
        if (ff_vc1_mbmode_intfrp[0][idx_mbmode][0] == MV_PMODE_INTFR_2MV_FIELD) {
            twomv = 1;
            v->blk_mv_type[s->block_index[0]] = 1;
            v->blk_mv_type[s->block_index[1]] = 1;
            v->blk_mv_type[s->block_index[2]] = 1;
            v->blk_mv_type[s->block_index[3]] = 1;
        } else {
            v->blk_mv_type[s->block_index[0]] = 0;
            v->blk_mv_type[s->block_index[1]] = 0;
            v->blk_mv_type[s->block_index[2]] = 0;
            v->blk_mv_type[s->block_index[3]] = 0;
        }
    }

    if (v->dmb_is_raw)
        direct = get_bits1(gb);
    else
        direct = v->direct_mb_plane[mb_pos];

    if (direct) {
        if (s->next_picture_ptr->field_picture)
            av_log(s->avctx, AV_LOG_WARNING, "Mixed frame/field direct mode not supported\n");
        s->mv[0][0][0] = s->current_picture.motion_val[0][s->block_index[0]][0] = scale_mv(s->next_picture.motion_val[1][s->block_index[0]][0], v->bfraction, 0, s->quarter_sample);
        s->mv[0][0][1] = s->current_picture.motion_val[0][s->block_index[0]][1] = scale_mv(s->next_picture.motion_val[1][s->block_index[0]][1], v->bfraction, 0, s->quarter_sample);
        s->mv[1][0][0] = s->current_picture.motion_val[1][s->block_index[0]][0] = scale_mv(s->next_picture.motion_val[1][s->block_index[0]][0], v->bfraction, 1, s->quarter_sample);
        s->mv[1][0][1] = s->current_picture.motion_val[1][s->block_index[0]][1] = scale_mv(s->next_picture.motion_val[1][s->block_index[0]][1], v->bfraction, 1, s->quarter_sample);

        if (twomv) {
            s->mv[0][2][0] = s->current_picture.motion_val[0][s->block_index[2]][0] = scale_mv(s->next_picture.motion_val[1][s->block_index[2]][0], v->bfraction, 0, s->quarter_sample);
            s->mv[0][2][1] = s->current_picture.motion_val[0][s->block_index[2]][1] = scale_mv(s->next_picture.motion_val[1][s->block_index[2]][1], v->bfraction, 0, s->quarter_sample);
            s->mv[1][2][0] = s->current_picture.motion_val[1][s->block_index[2]][0] = scale_mv(s->next_picture.motion_val[1][s->block_index[2]][0], v->bfraction, 1, s->quarter_sample);
            s->mv[1][2][1] = s->current_picture.motion_val[1][s->block_index[2]][1] = scale_mv(s->next_picture.motion_val[1][s->block_index[2]][1], v->bfraction, 1, s->quarter_sample);

            for (i = 1; i < 4; i += 2) {
                s->mv[0][i][0] = s->current_picture.motion_val[0][s->block_index[i]][0] = s->mv[0][i-1][0];
                s->mv[0][i][1] = s->current_picture.motion_val[0][s->block_index[i]][1] = s->mv[0][i-1][1];
                s->mv[1][i][0] = s->current_picture.motion_val[1][s->block_index[i]][0] = s->mv[1][i-1][0];
                s->mv[1][i][1] = s->current_picture.motion_val[1][s->block_index[i]][1] = s->mv[1][i-1][1];
            }
        } else {
            for (i = 1; i < 4; i++) {
                s->mv[0][i][0] = s->current_picture.motion_val[0][s->block_index[i]][0] = s->mv[0][0][0];
                s->mv[0][i][1] = s->current_picture.motion_val[0][s->block_index[i]][1] = s->mv[0][0][1];
                s->mv[1][i][0] = s->current_picture.motion_val[1][s->block_index[i]][0] = s->mv[1][0][0];
                s->mv[1][i][1] = s->current_picture.motion_val[1][s->block_index[i]][1] = s->mv[1][0][1];
            }
        }
    }

    if (ff_vc1_mbmode_intfrp[0][idx_mbmode][0] == MV_PMODE_INTFR_INTRA) { // intra MB
        for (i = 0; i < 4; i++) {
            s->mv[0][i][0] = s->current_picture.motion_val[0][s->block_index[i]][0] = 0;
            s->mv[0][i][1] = s->current_picture.motion_val[0][s->block_index[i]][1] = 0;
            s->mv[1][i][0] = s->current_picture.motion_val[1][s->block_index[i]][0] = 0;
            s->mv[1][i][1] = s->current_picture.motion_val[1][s->block_index[i]][1] = 0;
        }
        s->current_picture.mb_type[mb_pos] = MB_TYPE_INTRA;
        s->mb_intra = v->is_intra[s->mb_x] = 1;
        for (i = 0; i < 6; i++)
            v->mb_type[0][s->block_index[i]] = 1;
        fieldtx = v->fieldtx_plane[mb_pos] = get_bits1(gb);
        mb_has_coeffs = get_bits1(gb);
        if (mb_has_coeffs)
            cbp = 1 + get_vlc2(&v->s.gb, v->cbpcy_vlc->table, VC1_CBPCY_P_VLC_BITS, 2);
        v->s.ac_pred = v->acpred_plane[mb_pos] = get_bits1(gb);
        GET_MQUANT();
        s->current_picture.qscale_table[mb_pos] = mquant;
        /* Set DC scale - y and c use the same (not sure if necessary here) */
        s->y_dc_scale = s->y_dc_scale_table[mquant];
        s->c_dc_scale = s->c_dc_scale_table[mquant];
        dst_idx = 0;
        for (i = 0; i < 6; i++) {
            s->dc_val[0][s->block_index[i]] = 0;
            dst_idx += i >> 2;
            val = ((cbp >> (5 - i)) & 1);
            v->mb_type[0][s->block_index[i]] = s->mb_intra;
            v->a_avail = v->c_avail = 0;
            if (i == 2 || i == 3 || !s->first_slice_line)
                v->a_avail = v->mb_type[0][s->block_index[i] - s->block_wrap[i]];
            if (i == 1 || i == 3 || s->mb_x)
                v->c_avail = v->mb_type[0][s->block_index[i] - 1];

            vc1_decode_intra_block(v, s->block[i], i, val, mquant,
                                   (i & 4) ? v->codingset2 : v->codingset);
            if (i > 3 && (s->flags & CODEC_FLAG_GRAY))
                continue;
            v->vc1dsp.vc1_inv_trans_8x8(s->block[i]);
            if (i < 4) {
                stride_y = s->linesize << fieldtx;
                off = (fieldtx) ? ((i & 1) * 8) + ((i & 2) >> 1) * s->linesize : (i & 1) * 8 + 4 * (i & 2) * s->linesize;
            } else {
                stride_y = s->uvlinesize;
                off = 0;
            }
            s->idsp.put_signed_pixels_clamped(s->block[i],
                                              s->dest[dst_idx] + off,
                                              stride_y);
        }
    } else {
        s->mb_intra = v->is_intra[s->mb_x] = 0;
        if (!direct) {
            if (skipped || !s->mb_intra) {
                bmvtype = decode012(gb);
                switch (bmvtype) {
                case 0:
                    bmvtype = (v->bfraction >= (B_FRACTION_DEN/2)) ? BMV_TYPE_BACKWARD : BMV_TYPE_FORWARD;
                    break;
                case 1:
                    bmvtype = (v->bfraction >= (B_FRACTION_DEN/2)) ? BMV_TYPE_FORWARD : BMV_TYPE_BACKWARD;
                    break;
                case 2:
                    bmvtype  = BMV_TYPE_INTERPOLATED;
                }
            }

            if (twomv && bmvtype != BMV_TYPE_INTERPOLATED)
                mvsw = get_bits1(gb);
        }

        if (!skipped) { // inter MB
            mb_has_coeffs = ff_vc1_mbmode_intfrp[0][idx_mbmode][3];
            if (mb_has_coeffs)
                cbp = 1 + get_vlc2(&v->s.gb, v->cbpcy_vlc->table, VC1_CBPCY_P_VLC_BITS, 2);
            if (!direct) {
                if (bmvtype == BMV_TYPE_INTERPOLATED && twomv) {
                    v->fourmvbp = get_vlc2(gb, v->fourmvbp_vlc->table, VC1_4MV_BLOCK_PATTERN_VLC_BITS, 1);
                } else if (bmvtype == BMV_TYPE_INTERPOLATED || twomv) {
                    v->twomvbp = get_vlc2(gb, v->twomvbp_vlc->table, VC1_2MV_BLOCK_PATTERN_VLC_BITS, 1);
                }
            }

            for (i = 0; i < 6; i++)
                v->mb_type[0][s->block_index[i]] = 0;
            fieldtx = v->fieldtx_plane[mb_pos] = ff_vc1_mbmode_intfrp[0][idx_mbmode][1];
            /* for all motion vector read MVDATA and motion compensate each block */
            dst_idx = 0;
            if (direct) {
                if (twomv) {
                    for (i = 0; i < 4; i++) {
                        vc1_mc_4mv_luma(v, i, 0, 0);
                        vc1_mc_4mv_luma(v, i, 1, 1);
                    }
                    vc1_mc_4mv_chroma4(v, 0, 0, 0);
                    vc1_mc_4mv_chroma4(v, 1, 1, 1);
                } else {
                    vc1_mc_1mv(v, 0);
                    vc1_interp_mc(v);
                }
            } else if (twomv && bmvtype == BMV_TYPE_INTERPOLATED) {
                mvbp = v->fourmvbp;
                for (i = 0; i < 4; i++) {
                    dir = i==1 || i==3;
                    dmv_x = dmv_y = 0;
                    val = ((mvbp >> (3 - i)) & 1);
                    if (val)
                        get_mvdata_interlaced(v, &dmv_x, &dmv_y, 0);
                    j = i > 1 ? 2 : 0;
                    vc1_pred_mv_intfr(v, j, dmv_x, dmv_y, 2, v->range_x, v->range_y, v->mb_type[0], dir);
                    vc1_mc_4mv_luma(v, j, dir, dir);
                    vc1_mc_4mv_luma(v, j+1, dir, dir);
                }

                vc1_mc_4mv_chroma4(v, 0, 0, 0);
                vc1_mc_4mv_chroma4(v, 1, 1, 1);
            } else if (bmvtype == BMV_TYPE_INTERPOLATED) {
                mvbp = v->twomvbp;
                dmv_x = dmv_y = 0;
                if (mvbp & 2)
                    get_mvdata_interlaced(v, &dmv_x, &dmv_y, 0);

                vc1_pred_mv_intfr(v, 0, dmv_x, dmv_y, 1, v->range_x, v->range_y, v->mb_type[0], 0);
                vc1_mc_1mv(v, 0);

                dmv_x = dmv_y = 0;
                if (mvbp & 1)
                    get_mvdata_interlaced(v, &dmv_x, &dmv_y, 0);

                vc1_pred_mv_intfr(v, 0, dmv_x, dmv_y, 1, v->range_x, v->range_y, v->mb_type[0], 1);
                vc1_interp_mc(v);
            } else if (twomv) {
                dir = bmvtype == BMV_TYPE_BACKWARD;
                dir2 = dir;
                if (mvsw)
                    dir2 = !dir;
                mvbp = v->twomvbp;
                dmv_x = dmv_y = 0;
                if (mvbp & 2)
                    get_mvdata_interlaced(v, &dmv_x, &dmv_y, 0);
                vc1_pred_mv_intfr(v, 0, dmv_x, dmv_y, 2, v->range_x, v->range_y, v->mb_type[0], dir);

                dmv_x = dmv_y = 0;
                if (mvbp & 1)
                    get_mvdata_interlaced(v, &dmv_x, &dmv_y, 0);
                vc1_pred_mv_intfr(v, 2, dmv_x, dmv_y, 2, v->range_x, v->range_y, v->mb_type[0], dir2);

                if (mvsw) {
                    for (i = 0; i < 2; i++) {
                        s->mv[dir][i+2][0] = s->mv[dir][i][0] = s->current_picture.motion_val[dir][s->block_index[i+2]][0] = s->current_picture.motion_val[dir][s->block_index[i]][0];
                        s->mv[dir][i+2][1] = s->mv[dir][i][1] = s->current_picture.motion_val[dir][s->block_index[i+2]][1] = s->current_picture.motion_val[dir][s->block_index[i]][1];
                        s->mv[dir2][i+2][0] = s->mv[dir2][i][0] = s->current_picture.motion_val[dir2][s->block_index[i]][0] = s->current_picture.motion_val[dir2][s->block_index[i+2]][0];
                        s->mv[dir2][i+2][1] = s->mv[dir2][i][1] = s->current_picture.motion_val[dir2][s->block_index[i]][1] = s->current_picture.motion_val[dir2][s->block_index[i+2]][1];
                    }
                } else {
                    vc1_pred_mv_intfr(v, 0, 0, 0, 2, v->range_x, v->range_y, v->mb_type[0], !dir);
                    vc1_pred_mv_intfr(v, 2, 0, 0, 2, v->range_x, v->range_y, v->mb_type[0], !dir);
                }

                vc1_mc_4mv_luma(v, 0, dir, 0);
                vc1_mc_4mv_luma(v, 1, dir, 0);
                vc1_mc_4mv_luma(v, 2, dir2, 0);
                vc1_mc_4mv_luma(v, 3, dir2, 0);
                vc1_mc_4mv_chroma4(v, dir, dir2, 0);
            } else {
                dir = bmvtype == BMV_TYPE_BACKWARD;

                mvbp = ff_vc1_mbmode_intfrp[0][idx_mbmode][2];
                dmv_x = dmv_y = 0;
                if (mvbp)
                    get_mvdata_interlaced(v, &dmv_x, &dmv_y, 0);

                vc1_pred_mv_intfr(v, 0, dmv_x, dmv_y, 1, v->range_x, v->range_y, v->mb_type[0], dir);
                v->blk_mv_type[s->block_index[0]] = 1;
                v->blk_mv_type[s->block_index[1]] = 1;
                v->blk_mv_type[s->block_index[2]] = 1;
                v->blk_mv_type[s->block_index[3]] = 1;
                vc1_pred_mv_intfr(v, 0, 0, 0, 2, v->range_x, v->range_y, 0, !dir);
                for (i = 0; i < 2; i++) {
                    s->mv[!dir][i+2][0] = s->mv[!dir][i][0] = s->current_picture.motion_val[!dir][s->block_index[i+2]][0] = s->current_picture.motion_val[!dir][s->block_index[i]][0];
                    s->mv[!dir][i+2][1] = s->mv[!dir][i][1] = s->current_picture.motion_val[!dir][s->block_index[i+2]][1] = s->current_picture.motion_val[!dir][s->block_index[i]][1];
                }
                vc1_mc_1mv(v, dir);
            }

            if (cbp)
                GET_MQUANT();  // p. 227
            s->current_picture.qscale_table[mb_pos] = mquant;
            if (!v->ttmbf && cbp)
                ttmb = get_vlc2(gb, ff_vc1_ttmb_vlc[v->tt_index].table, VC1_TTMB_VLC_BITS, 2);
            for (i = 0; i < 6; i++) {
                s->dc_val[0][s->block_index[i]] = 0;
                dst_idx += i >> 2;
                val = ((cbp >> (5 - i)) & 1);
                if (!fieldtx)
                    off = (i & 4) ? 0 : ((i & 1) * 8 + (i & 2) * 4 * s->linesize);
                else
                    off = (i & 4) ? 0 : ((i & 1) * 8 + ((i > 1) * s->linesize));
                if (val) {
                    pat = vc1_decode_p_block(v, s->block[i], i, mquant, ttmb,
                                             first_block, s->dest[dst_idx] + off,
                                             (i & 4) ? s->uvlinesize : (s->linesize << fieldtx),
                                             (i & 4) && (s->flags & CODEC_FLAG_GRAY), &block_tt);
                    block_cbp |= pat << (i << 2);
                    if (!v->ttmbf && ttmb < 8)
                        ttmb = -1;
                    first_block = 0;
                }
            }

        } else { // skipped
            dir = 0;
            for (i = 0; i < 6; i++) {
                v->mb_type[0][s->block_index[i]] = 0;
                s->dc_val[0][s->block_index[i]] = 0;
            }
            s->current_picture.mb_type[mb_pos]      = MB_TYPE_SKIP;
            s->current_picture.qscale_table[mb_pos] = 0;
            v->blk_mv_type[s->block_index[0]] = 0;
            v->blk_mv_type[s->block_index[1]] = 0;
            v->blk_mv_type[s->block_index[2]] = 0;
            v->blk_mv_type[s->block_index[3]] = 0;

            if (!direct) {
                if (bmvtype == BMV_TYPE_INTERPOLATED) {
                    vc1_pred_mv_intfr(v, 0, 0, 0, 1, v->range_x, v->range_y, v->mb_type[0], 0);
                    vc1_pred_mv_intfr(v, 0, 0, 0, 1, v->range_x, v->range_y, v->mb_type[0], 1);
                } else {
                    dir = bmvtype == BMV_TYPE_BACKWARD;
                    vc1_pred_mv_intfr(v, 0, 0, 0, 1, v->range_x, v->range_y, v->mb_type[0], dir);
                    if (mvsw) {
                        int dir2 = dir;
                        if (mvsw)
                            dir2 = !dir;
                        for (i = 0; i < 2; i++) {
                            s->mv[dir][i+2][0] = s->mv[dir][i][0] = s->current_picture.motion_val[dir][s->block_index[i+2]][0] = s->current_picture.motion_val[dir][s->block_index[i]][0];
                            s->mv[dir][i+2][1] = s->mv[dir][i][1] = s->current_picture.motion_val[dir][s->block_index[i+2]][1] = s->current_picture.motion_val[dir][s->block_index[i]][1];
                            s->mv[dir2][i+2][0] = s->mv[dir2][i][0] = s->current_picture.motion_val[dir2][s->block_index[i]][0] = s->current_picture.motion_val[dir2][s->block_index[i+2]][0];
                            s->mv[dir2][i+2][1] = s->mv[dir2][i][1] = s->current_picture.motion_val[dir2][s->block_index[i]][1] = s->current_picture.motion_val[dir2][s->block_index[i+2]][1];
                        }
                    } else {
                        v->blk_mv_type[s->block_index[0]] = 1;
                        v->blk_mv_type[s->block_index[1]] = 1;
                        v->blk_mv_type[s->block_index[2]] = 1;
                        v->blk_mv_type[s->block_index[3]] = 1;
                        vc1_pred_mv_intfr(v, 0, 0, 0, 2, v->range_x, v->range_y, 0, !dir);
                        for (i = 0; i < 2; i++) {
                            s->mv[!dir][i+2][0] = s->mv[!dir][i][0] = s->current_picture.motion_val[!dir][s->block_index[i+2]][0] = s->current_picture.motion_val[!dir][s->block_index[i]][0];
                            s->mv[!dir][i+2][1] = s->mv[!dir][i][1] = s->current_picture.motion_val[!dir][s->block_index[i+2]][1] = s->current_picture.motion_val[!dir][s->block_index[i]][1];
                        }
                    }
                }
            }

            vc1_mc_1mv(v, dir);
            if (direct || bmvtype == BMV_TYPE_INTERPOLATED) {
                vc1_interp_mc(v);
            }
        }
    }
    if (s->mb_x == s->mb_width - 1)
        memmove(v->is_intra_base, v->is_intra, sizeof(v->is_intra_base[0]) * s->mb_stride);
    v->cbp[s->mb_x]      = block_cbp;
    v->ttblk[s->mb_x]    = block_tt;
    return 0;
}

/** Decode blocks of I-frame
 */
static void vc1_decode_i_blocks(VC1Context *v)
{
    int k, j;
    MpegEncContext *s = &v->s;
    int cbp, val;
    uint8_t *coded_val;
    int mb_pos;

    /* select codingmode used for VLC tables selection */
    switch (v->y_ac_table_index) {
    case 0:
        v->codingset = (v->pqindex <= 8) ? CS_HIGH_RATE_INTRA : CS_LOW_MOT_INTRA;
        break;
    case 1:
        v->codingset = CS_HIGH_MOT_INTRA;
        break;
    case 2:
        v->codingset = CS_MID_RATE_INTRA;
        break;
    }

    switch (v->c_ac_table_index) {
    case 0:
        v->codingset2 = (v->pqindex <= 8) ? CS_HIGH_RATE_INTER : CS_LOW_MOT_INTER;
        break;
    case 1:
        v->codingset2 = CS_HIGH_MOT_INTER;
        break;
    case 2:
        v->codingset2 = CS_MID_RATE_INTER;
        break;
    }

    /* Set DC scale - y and c use the same */
    s->y_dc_scale = s->y_dc_scale_table[v->pq];
    s->c_dc_scale = s->c_dc_scale_table[v->pq];

    //do frame decode
    s->mb_x = s->mb_y = 0;
    s->mb_intra         = 1;
    s->first_slice_line = 1;
    for (s->mb_y = 0; s->mb_y < s->end_mb_y; s->mb_y++) {
        s->mb_x = 0;
        init_block_index(v);
        for (; s->mb_x < v->end_mb_x; s->mb_x++) {
            uint8_t *dst[6];
            ff_update_block_index(s);
            dst[0] = s->dest[0];
            dst[1] = dst[0] + 8;
            dst[2] = s->dest[0] + s->linesize * 8;
            dst[3] = dst[2] + 8;
            dst[4] = s->dest[1];
            dst[5] = s->dest[2];
            s->bdsp.clear_blocks(s->block[0]);
            mb_pos = s->mb_x + s->mb_y * s->mb_width;
            s->current_picture.mb_type[mb_pos]                     = MB_TYPE_INTRA;
            s->current_picture.qscale_table[mb_pos]                = v->pq;
            s->current_picture.motion_val[1][s->block_index[0]][0] = 0;
            s->current_picture.motion_val[1][s->block_index[0]][1] = 0;

            // do actual MB decoding and displaying
            cbp = get_vlc2(&v->s.gb, ff_msmp4_mb_i_vlc.table, MB_INTRA_VLC_BITS, 2);
            v->s.ac_pred = get_bits1(&v->s.gb);

            for (k = 0; k < 6; k++) {
                val = ((cbp >> (5 - k)) & 1);

                if (k < 4) {
                    int pred   = vc1_coded_block_pred(&v->s, k, &coded_val);
                    val        = val ^ pred;
                    *coded_val = val;
                }
                cbp |= val << (5 - k);

                vc1_decode_i_block(v, s->block[k], k, val, (k < 4) ? v->codingset : v->codingset2);

                if (k > 3 && (s->flags & CODEC_FLAG_GRAY))
                    continue;
                v->vc1dsp.vc1_inv_trans_8x8(s->block[k]);
                if (v->pq >= 9 && v->overlap) {
                    if (v->rangeredfrm)
                        for (j = 0; j < 64; j++)
                            s->block[k][j] <<= 1;
                    s->idsp.put_signed_pixels_clamped(s->block[k], dst[k],
                                                      k & 4 ? s->uvlinesize
                                                            : s->linesize);
                } else {
                    if (v->rangeredfrm)
                        for (j = 0; j < 64; j++)
                            s->block[k][j] = (s->block[k][j] - 64) << 1;
                    s->idsp.put_pixels_clamped(s->block[k], dst[k],
                                               k & 4 ? s->uvlinesize
                                                     : s->linesize);
                }
            }

            if (v->pq >= 9 && v->overlap) {
                if (s->mb_x) {
                    v->vc1dsp.vc1_h_overlap(s->dest[0], s->linesize);
                    v->vc1dsp.vc1_h_overlap(s->dest[0] + 8 * s->linesize, s->linesize);
                    if (!(s->flags & CODEC_FLAG_GRAY)) {
                        v->vc1dsp.vc1_h_overlap(s->dest[1], s->uvlinesize);
                        v->vc1dsp.vc1_h_overlap(s->dest[2], s->uvlinesize);
                    }
                }
                v->vc1dsp.vc1_h_overlap(s->dest[0] + 8, s->linesize);
                v->vc1dsp.vc1_h_overlap(s->dest[0] + 8 * s->linesize + 8, s->linesize);
                if (!s->first_slice_line) {
                    v->vc1dsp.vc1_v_overlap(s->dest[0], s->linesize);
                    v->vc1dsp.vc1_v_overlap(s->dest[0] + 8, s->linesize);
                    if (!(s->flags & CODEC_FLAG_GRAY)) {
                        v->vc1dsp.vc1_v_overlap(s->dest[1], s->uvlinesize);
                        v->vc1dsp.vc1_v_overlap(s->dest[2], s->uvlinesize);
                    }
                }
                v->vc1dsp.vc1_v_overlap(s->dest[0] + 8 * s->linesize, s->linesize);
                v->vc1dsp.vc1_v_overlap(s->dest[0] + 8 * s->linesize + 8, s->linesize);
            }
            if (v->s.loop_filter) vc1_loop_filter_iblk(v, v->pq);

            if (get_bits_count(&s->gb) > v->bits) {
                ff_er_add_slice(&s->er, 0, 0, s->mb_x, s->mb_y, ER_MB_ERROR);
                av_log(s->avctx, AV_LOG_ERROR, "Bits overconsumption: %i > %i\n",
                       get_bits_count(&s->gb), v->bits);
                return;
            }
        }
        if (!v->s.loop_filter)
            ff_mpeg_draw_horiz_band(s, s->mb_y * 16, 16);
        else if (s->mb_y)
            ff_mpeg_draw_horiz_band(s, (s->mb_y - 1) * 16, 16);

        s->first_slice_line = 0;
    }
    if (v->s.loop_filter)
        ff_mpeg_draw_horiz_band(s, (s->end_mb_y - 1) * 16, 16);

    /* This is intentionally mb_height and not end_mb_y - unlike in advanced
     * profile, these only differ are when decoding MSS2 rectangles. */
    ff_er_add_slice(&s->er, 0, 0, s->mb_width - 1, s->mb_height - 1, ER_MB_END);
}

/** Decode blocks of I-frame for advanced profile
 */
static void vc1_decode_i_blocks_adv(VC1Context *v)
{
    int k;
    MpegEncContext *s = &v->s;
    int cbp, val;
    uint8_t *coded_val;
    int mb_pos;
    int mquant = v->pq;
    int mqdiff;
    GetBitContext *gb = &s->gb;

    /* select codingmode used for VLC tables selection */
    switch (v->y_ac_table_index) {
    case 0:
        v->codingset = (v->pqindex <= 8) ? CS_HIGH_RATE_INTRA : CS_LOW_MOT_INTRA;
        break;
    case 1:
        v->codingset = CS_HIGH_MOT_INTRA;
        break;
    case 2:
        v->codingset = CS_MID_RATE_INTRA;
        break;
    }

    switch (v->c_ac_table_index) {
    case 0:
        v->codingset2 = (v->pqindex <= 8) ? CS_HIGH_RATE_INTER : CS_LOW_MOT_INTER;
        break;
    case 1:
        v->codingset2 = CS_HIGH_MOT_INTER;
        break;
    case 2:
        v->codingset2 = CS_MID_RATE_INTER;
        break;
    }

    // do frame decode
    s->mb_x             = s->mb_y = 0;
    s->mb_intra         = 1;
    s->first_slice_line = 1;
    s->mb_y             = s->start_mb_y;
    if (s->start_mb_y) {
        s->mb_x = 0;
        init_block_index(v);
        memset(&s->coded_block[s->block_index[0] - s->b8_stride], 0,
               (1 + s->b8_stride) * sizeof(*s->coded_block));
    }
    for (; s->mb_y < s->end_mb_y; s->mb_y++) {
        s->mb_x = 0;
        init_block_index(v);
        for (;s->mb_x < s->mb_width; s->mb_x++) {
            int16_t (*block)[64] = v->block[v->cur_blk_idx];
            ff_update_block_index(s);
            s->bdsp.clear_blocks(block[0]);
            mb_pos = s->mb_x + s->mb_y * s->mb_stride;
            s->current_picture.mb_type[mb_pos + v->mb_off]                         = MB_TYPE_INTRA;
            s->current_picture.motion_val[1][s->block_index[0] + v->blocks_off][0] = 0;
            s->current_picture.motion_val[1][s->block_index[0] + v->blocks_off][1] = 0;

            // do actual MB decoding and displaying
            if (v->fieldtx_is_raw)
                v->fieldtx_plane[mb_pos] = get_bits1(&v->s.gb);
            cbp = get_vlc2(&v->s.gb, ff_msmp4_mb_i_vlc.table, MB_INTRA_VLC_BITS, 2);
            if ( v->acpred_is_raw)
                v->s.ac_pred = get_bits1(&v->s.gb);
            else
                v->s.ac_pred = v->acpred_plane[mb_pos];

            if (v->condover == CONDOVER_SELECT && v->overflg_is_raw)
                v->over_flags_plane[mb_pos] = get_bits1(&v->s.gb);

            GET_MQUANT();

            s->current_picture.qscale_table[mb_pos] = mquant;
            /* Set DC scale - y and c use the same */
            s->y_dc_scale = s->y_dc_scale_table[mquant];
            s->c_dc_scale = s->c_dc_scale_table[mquant];

            for (k = 0; k < 6; k++) {
                val = ((cbp >> (5 - k)) & 1);

                if (k < 4) {
                    int pred   = vc1_coded_block_pred(&v->s, k, &coded_val);
                    val        = val ^ pred;
                    *coded_val = val;
                }
                cbp |= val << (5 - k);

                v->a_avail = !s->first_slice_line || (k == 2 || k == 3);
                v->c_avail = !!s->mb_x || (k == 1 || k == 3);

                vc1_decode_i_block_adv(v, block[k], k, val,
                                       (k < 4) ? v->codingset : v->codingset2, mquant);

                if (k > 3 && (s->flags & CODEC_FLAG_GRAY))
                    continue;
                v->vc1dsp.vc1_inv_trans_8x8(block[k]);
            }

            vc1_smooth_overlap_filter_iblk(v);
            vc1_put_signed_blocks_clamped(v);
            if (v->s.loop_filter) vc1_loop_filter_iblk_delayed(v, v->pq);

            if (get_bits_count(&s->gb) > v->bits) {
                // TODO: may need modification to handle slice coding
                ff_er_add_slice(&s->er, 0, s->start_mb_y, s->mb_x, s->mb_y, ER_MB_ERROR);
                av_log(s->avctx, AV_LOG_ERROR, "Bits overconsumption: %i > %i\n",
                       get_bits_count(&s->gb), v->bits);
                return;
            }
        }
        if (!v->s.loop_filter)
            ff_mpeg_draw_horiz_band(s, s->mb_y * 16, 16);
        else if (s->mb_y)
            ff_mpeg_draw_horiz_band(s, (s->mb_y-1) * 16, 16);
        s->first_slice_line = 0;
    }

    /* raw bottom MB row */
    s->mb_x = 0;
    init_block_index(v);

    for (;s->mb_x < s->mb_width; s->mb_x++) {
        ff_update_block_index(s);
        vc1_put_signed_blocks_clamped(v);
        if (v->s.loop_filter)
            vc1_loop_filter_iblk_delayed(v, v->pq);
    }
    if (v->s.loop_filter)
        ff_mpeg_draw_horiz_band(s, (s->end_mb_y-1)*16, 16);
    ff_er_add_slice(&s->er, 0, s->start_mb_y << v->field_mode, s->mb_width - 1,
                    (s->end_mb_y << v->field_mode) - 1, ER_MB_END);
}

static void vc1_decode_p_blocks(VC1Context *v)
{
    MpegEncContext *s = &v->s;
    int apply_loop_filter;

    /* select codingmode used for VLC tables selection */
    switch (v->c_ac_table_index) {
    case 0:
        v->codingset = (v->pqindex <= 8) ? CS_HIGH_RATE_INTRA : CS_LOW_MOT_INTRA;
        break;
    case 1:
        v->codingset = CS_HIGH_MOT_INTRA;
        break;
    case 2:
        v->codingset = CS_MID_RATE_INTRA;
        break;
    }

    switch (v->c_ac_table_index) {
    case 0:
        v->codingset2 = (v->pqindex <= 8) ? CS_HIGH_RATE_INTER : CS_LOW_MOT_INTER;
        break;
    case 1:
        v->codingset2 = CS_HIGH_MOT_INTER;
        break;
    case 2:
        v->codingset2 = CS_MID_RATE_INTER;
        break;
    }

    apply_loop_filter   = s->loop_filter && !(s->avctx->skip_loop_filter >= AVDISCARD_NONKEY) &&
                          v->fcm == PROGRESSIVE;
    s->first_slice_line = 1;
    memset(v->cbp_base, 0, sizeof(v->cbp_base[0])*2*s->mb_stride);
    for (s->mb_y = s->start_mb_y; s->mb_y < s->end_mb_y; s->mb_y++) {
        s->mb_x = 0;
        init_block_index(v);
        for (; s->mb_x < s->mb_width; s->mb_x++) {
            ff_update_block_index(s);

            if (v->fcm == ILACE_FIELD)
                vc1_decode_p_mb_intfi(v);
            else if (v->fcm == ILACE_FRAME)
                vc1_decode_p_mb_intfr(v);
            else vc1_decode_p_mb(v);
            if (s->mb_y != s->start_mb_y && apply_loop_filter)
                vc1_apply_p_loop_filter(v);
            if (get_bits_count(&s->gb) > v->bits || get_bits_count(&s->gb) < 0) {
                // TODO: may need modification to handle slice coding
                ff_er_add_slice(&s->er, 0, s->start_mb_y, s->mb_x, s->mb_y, ER_MB_ERROR);
                av_log(s->avctx, AV_LOG_ERROR, "Bits overconsumption: %i > %i at %ix%i\n",
                       get_bits_count(&s->gb), v->bits, s->mb_x, s->mb_y);
                return;
            }
        }
        memmove(v->cbp_base,      v->cbp,      sizeof(v->cbp_base[0])      * s->mb_stride);
        memmove(v->ttblk_base,    v->ttblk,    sizeof(v->ttblk_base[0])    * s->mb_stride);
        memmove(v->is_intra_base, v->is_intra, sizeof(v->is_intra_base[0]) * s->mb_stride);
        memmove(v->luma_mv_base,  v->luma_mv,  sizeof(v->luma_mv_base[0])  * s->mb_stride);
        if (s->mb_y != s->start_mb_y) ff_mpeg_draw_horiz_band(s, (s->mb_y - 1) * 16, 16);
        s->first_slice_line = 0;
    }
    if (apply_loop_filter) {
        s->mb_x = 0;
        init_block_index(v);
        for (; s->mb_x < s->mb_width; s->mb_x++) {
            ff_update_block_index(s);
            vc1_apply_p_loop_filter(v);
        }
    }
    if (s->end_mb_y >= s->start_mb_y)
        ff_mpeg_draw_horiz_band(s, (s->end_mb_y - 1) * 16, 16);
    ff_er_add_slice(&s->er, 0, s->start_mb_y << v->field_mode, s->mb_width - 1,
                    (s->end_mb_y << v->field_mode) - 1, ER_MB_END);
}

static void vc1_decode_b_blocks(VC1Context *v)
{
    MpegEncContext *s = &v->s;

    /* select codingmode used for VLC tables selection */
    switch (v->c_ac_table_index) {
    case 0:
        v->codingset = (v->pqindex <= 8) ? CS_HIGH_RATE_INTRA : CS_LOW_MOT_INTRA;
        break;
    case 1:
        v->codingset = CS_HIGH_MOT_INTRA;
        break;
    case 2:
        v->codingset = CS_MID_RATE_INTRA;
        break;
    }

    switch (v->c_ac_table_index) {
    case 0:
        v->codingset2 = (v->pqindex <= 8) ? CS_HIGH_RATE_INTER : CS_LOW_MOT_INTER;
        break;
    case 1:
        v->codingset2 = CS_HIGH_MOT_INTER;
        break;
    case 2:
        v->codingset2 = CS_MID_RATE_INTER;
        break;
    }

    s->first_slice_line = 1;
    for (s->mb_y = s->start_mb_y; s->mb_y < s->end_mb_y; s->mb_y++) {
        s->mb_x = 0;
        init_block_index(v);
        for (; s->mb_x < s->mb_width; s->mb_x++) {
            ff_update_block_index(s);

            if (v->fcm == ILACE_FIELD)
                vc1_decode_b_mb_intfi(v);
            else if (v->fcm == ILACE_FRAME)
                vc1_decode_b_mb_intfr(v);
            else
                vc1_decode_b_mb(v);
            if (get_bits_count(&s->gb) > v->bits || get_bits_count(&s->gb) < 0) {
                // TODO: may need modification to handle slice coding
                ff_er_add_slice(&s->er, 0, s->start_mb_y, s->mb_x, s->mb_y, ER_MB_ERROR);
                av_log(s->avctx, AV_LOG_ERROR, "Bits overconsumption: %i > %i at %ix%i\n",
                       get_bits_count(&s->gb), v->bits, s->mb_x, s->mb_y);
                return;
            }
            if (v->s.loop_filter) vc1_loop_filter_iblk(v, v->pq);
        }
        if (!v->s.loop_filter)
            ff_mpeg_draw_horiz_band(s, s->mb_y * 16, 16);
        else if (s->mb_y)
            ff_mpeg_draw_horiz_band(s, (s->mb_y - 1) * 16, 16);
        s->first_slice_line = 0;
    }
    if (v->s.loop_filter)
        ff_mpeg_draw_horiz_band(s, (s->end_mb_y - 1) * 16, 16);
    ff_er_add_slice(&s->er, 0, s->start_mb_y << v->field_mode, s->mb_width - 1,
                    (s->end_mb_y << v->field_mode) - 1, ER_MB_END);
}

static void vc1_decode_skip_blocks(VC1Context *v)
{
    MpegEncContext *s = &v->s;

    if (!v->s.last_picture.f->data[0])
        return;

    ff_er_add_slice(&s->er, 0, s->start_mb_y, s->mb_width - 1, s->end_mb_y - 1, ER_MB_END);
    s->first_slice_line = 1;
    for (s->mb_y = s->start_mb_y; s->mb_y < s->end_mb_y; s->mb_y++) {
        s->mb_x = 0;
        init_block_index(v);
        ff_update_block_index(s);
        memcpy(s->dest[0], s->last_picture.f->data[0] + s->mb_y * 16 * s->linesize,   s->linesize   * 16);
        memcpy(s->dest[1], s->last_picture.f->data[1] + s->mb_y *  8 * s->uvlinesize, s->uvlinesize *  8);
        memcpy(s->dest[2], s->last_picture.f->data[2] + s->mb_y *  8 * s->uvlinesize, s->uvlinesize *  8);
        ff_mpeg_draw_horiz_band(s, s->mb_y * 16, 16);
        s->first_slice_line = 0;
    }
    s->pict_type = AV_PICTURE_TYPE_P;
}

void ff_vc1_decode_blocks(VC1Context *v)
{

    v->s.esc3_level_length = 0;
    if (v->x8_type) {
        ff_intrax8_decode_picture(&v->x8, 2*v->pq + v->halfpq, v->pq * !v->pquantizer);
    } else {
        v->cur_blk_idx     =  0;
        v->left_blk_idx    = -1;
        v->topleft_blk_idx =  1;
        v->top_blk_idx     =  2;
        switch (v->s.pict_type) {
        case AV_PICTURE_TYPE_I:
            if (v->profile == PROFILE_ADVANCED)
                vc1_decode_i_blocks_adv(v);
            else
                vc1_decode_i_blocks(v);
            break;
        case AV_PICTURE_TYPE_P:
            if (v->p_frame_skipped)
                vc1_decode_skip_blocks(v);
            else
                vc1_decode_p_blocks(v);
            break;
        case AV_PICTURE_TYPE_B:
            if (v->bi_type) {
                if (v->profile == PROFILE_ADVANCED)
                    vc1_decode_i_blocks_adv(v);
                else
                    vc1_decode_i_blocks(v);
            } else
                vc1_decode_b_blocks(v);
            break;
        }
    }
}

#if CONFIG_WMV3IMAGE_DECODER || CONFIG_VC1IMAGE_DECODER

typedef struct {
    /**
     * Transform coefficients for both sprites in 16.16 fixed point format,
     * in the order they appear in the bitstream:
     *  x scale
     *  rotation 1 (unused)
     *  x offset
     *  rotation 2 (unused)
     *  y scale
     *  y offset
     *  alpha
     */
    int coefs[2][7];

    int effect_type, effect_flag;
    int effect_pcount1, effect_pcount2;   ///< amount of effect parameters stored in effect_params
    int effect_params1[15], effect_params2[10]; ///< effect parameters in 16.16 fixed point format
} SpriteData;

static inline int get_fp_val(GetBitContext* gb)
{
    return (get_bits_long(gb, 30) - (1 << 29)) << 1;
}

static void vc1_sprite_parse_transform(GetBitContext* gb, int c[7])
{
    c[1] = c[3] = 0;

    switch (get_bits(gb, 2)) {
    case 0:
        c[0] = 1 << 16;
        c[2] = get_fp_val(gb);
        c[4] = 1 << 16;
        break;
    case 1:
        c[0] = c[4] = get_fp_val(gb);
        c[2] = get_fp_val(gb);
        break;
    case 2:
        c[0] = get_fp_val(gb);
        c[2] = get_fp_val(gb);
        c[4] = get_fp_val(gb);
        break;
    case 3:
        c[0] = get_fp_val(gb);
        c[1] = get_fp_val(gb);
        c[2] = get_fp_val(gb);
        c[3] = get_fp_val(gb);
        c[4] = get_fp_val(gb);
        break;
    }
    c[5] = get_fp_val(gb);
    if (get_bits1(gb))
        c[6] = get_fp_val(gb);
    else
        c[6] = 1 << 16;
}

static int vc1_parse_sprites(VC1Context *v, GetBitContext* gb, SpriteData* sd)
{
    AVCodecContext *avctx = v->s.avctx;
    int sprite, i;

    for (sprite = 0; sprite <= v->two_sprites; sprite++) {
        vc1_sprite_parse_transform(gb, sd->coefs[sprite]);
        if (sd->coefs[sprite][1] || sd->coefs[sprite][3])
            avpriv_request_sample(avctx, "Non-zero rotation coefficients");
        av_log(avctx, AV_LOG_DEBUG, sprite ? "S2:" : "S1:");
        for (i = 0; i < 7; i++)
            av_log(avctx, AV_LOG_DEBUG, " %d.%.3d",
                   sd->coefs[sprite][i] / (1<<16),
                   (abs(sd->coefs[sprite][i]) & 0xFFFF) * 1000 / (1 << 16));
        av_log(avctx, AV_LOG_DEBUG, "\n");
    }

    skip_bits(gb, 2);
    if (sd->effect_type = get_bits_long(gb, 30)) {
        switch (sd->effect_pcount1 = get_bits(gb, 4)) {
        case 7:
            vc1_sprite_parse_transform(gb, sd->effect_params1);
            break;
        case 14:
            vc1_sprite_parse_transform(gb, sd->effect_params1);
            vc1_sprite_parse_transform(gb, sd->effect_params1 + 7);
            break;
        default:
            for (i = 0; i < sd->effect_pcount1; i++)
                sd->effect_params1[i] = get_fp_val(gb);
        }
        if (sd->effect_type != 13 || sd->effect_params1[0] != sd->coefs[0][6]) {
            // effect 13 is simple alpha blending and matches the opacity above
            av_log(avctx, AV_LOG_DEBUG, "Effect: %d; params: ", sd->effect_type);
            for (i = 0; i < sd->effect_pcount1; i++)
                av_log(avctx, AV_LOG_DEBUG, " %d.%.2d",
                       sd->effect_params1[i] / (1 << 16),
                       (abs(sd->effect_params1[i]) & 0xFFFF) * 1000 / (1 << 16));
            av_log(avctx, AV_LOG_DEBUG, "\n");
        }

        sd->effect_pcount2 = get_bits(gb, 16);
        if (sd->effect_pcount2 > 10) {
            av_log(avctx, AV_LOG_ERROR, "Too many effect parameters\n");
            return AVERROR_INVALIDDATA;
        } else if (sd->effect_pcount2) {
            i = -1;
            av_log(avctx, AV_LOG_DEBUG, "Effect params 2: ");
            while (++i < sd->effect_pcount2) {
                sd->effect_params2[i] = get_fp_val(gb);
                av_log(avctx, AV_LOG_DEBUG, " %d.%.2d",
                       sd->effect_params2[i] / (1 << 16),
                       (abs(sd->effect_params2[i]) & 0xFFFF) * 1000 / (1 << 16));
            }
            av_log(avctx, AV_LOG_DEBUG, "\n");
        }
    }
    if (sd->effect_flag = get_bits1(gb))
        av_log(avctx, AV_LOG_DEBUG, "Effect flag set\n");

    if (get_bits_count(gb) >= gb->size_in_bits +
       (avctx->codec_id == AV_CODEC_ID_WMV3IMAGE ? 64 : 0)) {
        av_log(avctx, AV_LOG_ERROR, "Buffer overrun\n");
        return AVERROR_INVALIDDATA;
    }
    if (get_bits_count(gb) < gb->size_in_bits - 8)
        av_log(avctx, AV_LOG_WARNING, "Buffer not fully read\n");

    return 0;
}

static void vc1_draw_sprites(VC1Context *v, SpriteData* sd)
{
    int i, plane, row, sprite;
    int sr_cache[2][2] = { { -1, -1 }, { -1, -1 } };
    uint8_t* src_h[2][2];
    int xoff[2], xadv[2], yoff[2], yadv[2], alpha;
    int ysub[2];
    MpegEncContext *s = &v->s;

    for (i = 0; i <= v->two_sprites; i++) {
        xoff[i] = av_clip(sd->coefs[i][2], 0, v->sprite_width-1 << 16);
        xadv[i] = sd->coefs[i][0];
        if (xadv[i] != 1<<16 || (v->sprite_width << 16) - (v->output_width << 16) - xoff[i])
            xadv[i] = av_clip(xadv[i], 0, ((v->sprite_width<<16) - xoff[i] - 1) / v->output_width);

        yoff[i] = av_clip(sd->coefs[i][5], 0, v->sprite_height-1 << 16);
        yadv[i] = av_clip(sd->coefs[i][4], 0, ((v->sprite_height << 16) - yoff[i]) / v->output_height);
    }
    alpha = av_clip(sd->coefs[1][6], 0, (1<<16) - 1);

    for (plane = 0; plane < (s->flags&CODEC_FLAG_GRAY ? 1 : 3); plane++) {
        int width = v->output_width>>!!plane;

        for (row = 0; row < v->output_height>>!!plane; row++) {
            uint8_t *dst = v->sprite_output_frame->data[plane] +
                           v->sprite_output_frame->linesize[plane] * row;

            for (sprite = 0; sprite <= v->two_sprites; sprite++) {
                uint8_t *iplane = s->current_picture.f->data[plane];
                int      iline  = s->current_picture.f->linesize[plane];
                int      ycoord = yoff[sprite] + yadv[sprite] * row;
                int      yline  = ycoord >> 16;
                int      next_line;
                ysub[sprite] = ycoord & 0xFFFF;
                if (sprite) {
                    iplane = s->last_picture.f->data[plane];
                    iline  = s->last_picture.f->linesize[plane];
                }
                next_line = FFMIN(yline + 1, (v->sprite_height >> !!plane) - 1) * iline;
                if (!(xoff[sprite] & 0xFFFF) && xadv[sprite] == 1 << 16) {
                        src_h[sprite][0] = iplane + (xoff[sprite] >> 16) +  yline      * iline;
                    if (ysub[sprite])
                        src_h[sprite][1] = iplane + (xoff[sprite] >> 16) + next_line;
                } else {
                    if (sr_cache[sprite][0] != yline) {
                        if (sr_cache[sprite][1] == yline) {
                            FFSWAP(uint8_t*, v->sr_rows[sprite][0], v->sr_rows[sprite][1]);
                            FFSWAP(int,        sr_cache[sprite][0],   sr_cache[sprite][1]);
                        } else {
                            v->vc1dsp.sprite_h(v->sr_rows[sprite][0], iplane + yline * iline, xoff[sprite], xadv[sprite], width);
                            sr_cache[sprite][0] = yline;
                        }
                    }
                    if (ysub[sprite] && sr_cache[sprite][1] != yline + 1) {
                        v->vc1dsp.sprite_h(v->sr_rows[sprite][1],
                                           iplane + next_line, xoff[sprite],
                                           xadv[sprite], width);
                        sr_cache[sprite][1] = yline + 1;
                    }
                    src_h[sprite][0] = v->sr_rows[sprite][0];
                    src_h[sprite][1] = v->sr_rows[sprite][1];
                }
            }

            if (!v->two_sprites) {
                if (ysub[0]) {
                    v->vc1dsp.sprite_v_single(dst, src_h[0][0], src_h[0][1], ysub[0], width);
                } else {
                    memcpy(dst, src_h[0][0], width);
                }
            } else {
                if (ysub[0] && ysub[1]) {
                    v->vc1dsp.sprite_v_double_twoscale(dst, src_h[0][0], src_h[0][1], ysub[0],
                                                       src_h[1][0], src_h[1][1], ysub[1], alpha, width);
                } else if (ysub[0]) {
                    v->vc1dsp.sprite_v_double_onescale(dst, src_h[0][0], src_h[0][1], ysub[0],
                                                       src_h[1][0], alpha, width);
                } else if (ysub[1]) {
                    v->vc1dsp.sprite_v_double_onescale(dst, src_h[1][0], src_h[1][1], ysub[1],
                                                       src_h[0][0], (1<<16)-1-alpha, width);
                } else {
                    v->vc1dsp.sprite_v_double_noscale(dst, src_h[0][0], src_h[1][0], alpha, width);
                }
            }
        }

        if (!plane) {
            for (i = 0; i <= v->two_sprites; i++) {
                xoff[i] >>= 1;
                yoff[i] >>= 1;
            }
        }

    }
}


static int vc1_decode_sprites(VC1Context *v, GetBitContext* gb)
{
    int ret;
    MpegEncContext *s     = &v->s;
    AVCodecContext *avctx = s->avctx;
    SpriteData sd;

    memset(&sd, 0, sizeof(sd));

    ret = vc1_parse_sprites(v, gb, &sd);
    if (ret < 0)
        return ret;

    if (!s->current_picture.f->data[0]) {
        av_log(avctx, AV_LOG_ERROR, "Got no sprites\n");
        return -1;
    }

    if (v->two_sprites && (!s->last_picture_ptr || !s->last_picture.f->data[0])) {
        av_log(avctx, AV_LOG_WARNING, "Need two sprites, only got one\n");
        v->two_sprites = 0;
    }

    av_frame_unref(v->sprite_output_frame);
    if ((ret = ff_get_buffer(avctx, v->sprite_output_frame, 0)) < 0)
        return ret;

    vc1_draw_sprites(v, &sd);

    return 0;
}

static void vc1_sprite_flush(AVCodecContext *avctx)
{
    VC1Context *v     = avctx->priv_data;
    MpegEncContext *s = &v->s;
    AVFrame *f = s->current_picture.f;
    int plane, i;

    /* Windows Media Image codecs have a convergence interval of two keyframes.
       Since we can't enforce it, clear to black the missing sprite. This is
       wrong but it looks better than doing nothing. */

    if (f && f->data[0])
        for (plane = 0; plane < (s->flags&CODEC_FLAG_GRAY ? 1 : 3); plane++)
            for (i = 0; i < v->sprite_height>>!!plane; i++)
                memset(f->data[plane] + i * f->linesize[plane],
                       plane ? 128 : 0, f->linesize[plane]);
}

#endif

av_cold int ff_vc1_decode_init_alloc_tables(VC1Context *v)
{
    MpegEncContext *s = &v->s;
    int i;
    int mb_height = FFALIGN(s->mb_height, 2);

    /* Allocate mb bitplanes */
    v->mv_type_mb_plane = av_malloc (s->mb_stride * mb_height);
    v->direct_mb_plane  = av_malloc (s->mb_stride * mb_height);
    v->forward_mb_plane = av_malloc (s->mb_stride * mb_height);
    v->fieldtx_plane    = av_mallocz(s->mb_stride * mb_height);
    v->acpred_plane     = av_malloc (s->mb_stride * mb_height);
    v->over_flags_plane = av_malloc (s->mb_stride * mb_height);

    v->n_allocated_blks = s->mb_width + 2;
    v->block            = av_malloc(sizeof(*v->block) * v->n_allocated_blks);
    v->cbp_base         = av_malloc(sizeof(v->cbp_base[0]) * 2 * s->mb_stride);
    v->cbp              = v->cbp_base + s->mb_stride;
    v->ttblk_base       = av_malloc(sizeof(v->ttblk_base[0]) * 2 * s->mb_stride);
    v->ttblk            = v->ttblk_base + s->mb_stride;
    v->is_intra_base    = av_mallocz(sizeof(v->is_intra_base[0]) * 2 * s->mb_stride);
    v->is_intra         = v->is_intra_base + s->mb_stride;
    v->luma_mv_base     = av_mallocz(sizeof(v->luma_mv_base[0]) * 2 * s->mb_stride);
    v->luma_mv          = v->luma_mv_base + s->mb_stride;

    /* allocate block type info in that way so it could be used with s->block_index[] */
    v->mb_type_base = av_malloc(s->b8_stride * (mb_height * 2 + 1) + s->mb_stride * (mb_height + 1) * 2);
    v->mb_type[0]   = v->mb_type_base + s->b8_stride + 1;
    v->mb_type[1]   = v->mb_type_base + s->b8_stride * (mb_height * 2 + 1) + s->mb_stride + 1;
    v->mb_type[2]   = v->mb_type[1] + s->mb_stride * (mb_height + 1);

    /* allocate memory to store block level MV info */
    v->blk_mv_type_base = av_mallocz(     s->b8_stride * (mb_height * 2 + 1) + s->mb_stride * (mb_height + 1) * 2);
    v->blk_mv_type      = v->blk_mv_type_base + s->b8_stride + 1;
    v->mv_f_base        = av_mallocz(2 * (s->b8_stride * (mb_height * 2 + 1) + s->mb_stride * (mb_height + 1) * 2));
    v->mv_f[0]          = v->mv_f_base + s->b8_stride + 1;
    v->mv_f[1]          = v->mv_f[0] + (s->b8_stride * (mb_height * 2 + 1) + s->mb_stride * (mb_height + 1) * 2);
    v->mv_f_next_base   = av_mallocz(2 * (s->b8_stride * (mb_height * 2 + 1) + s->mb_stride * (mb_height + 1) * 2));
    v->mv_f_next[0]     = v->mv_f_next_base + s->b8_stride + 1;
    v->mv_f_next[1]     = v->mv_f_next[0] + (s->b8_stride * (mb_height * 2 + 1) + s->mb_stride * (mb_height + 1) * 2);

    /* Init coded blocks info */
    if (v->profile == PROFILE_ADVANCED) {
//        if (alloc_bitplane(&v->over_flags_plane, s->mb_width, s->mb_height) < 0)
//            return -1;
//        if (alloc_bitplane(&v->ac_pred_plane, s->mb_width, s->mb_height) < 0)
//            return -1;
    }

    ff_intrax8_common_init(&v->x8,s);

    if (s->avctx->codec_id == AV_CODEC_ID_WMV3IMAGE || s->avctx->codec_id == AV_CODEC_ID_VC1IMAGE) {
        for (i = 0; i < 4; i++)
            if (!(v->sr_rows[i >> 1][i & 1] = av_malloc(v->output_width)))
                return AVERROR(ENOMEM);
    }

    if (!v->mv_type_mb_plane || !v->direct_mb_plane || !v->acpred_plane || !v->over_flags_plane ||
        !v->block || !v->cbp_base || !v->ttblk_base || !v->is_intra_base || !v->luma_mv_base ||
        !v->mb_type_base) {
        av_freep(&v->mv_type_mb_plane);
        av_freep(&v->direct_mb_plane);
        av_freep(&v->acpred_plane);
        av_freep(&v->over_flags_plane);
        av_freep(&v->block);
        av_freep(&v->cbp_base);
        av_freep(&v->ttblk_base);
        av_freep(&v->is_intra_base);
        av_freep(&v->luma_mv_base);
        av_freep(&v->mb_type_base);
        return AVERROR(ENOMEM);
    }

    return 0;
}

av_cold void ff_vc1_init_transposed_scantables(VC1Context *v)
{
    int i;
    for (i = 0; i < 64; i++) {
#define transpose(x) (((x) >> 3) | (((x) & 7) << 3))
        v->zz_8x8[0][i] = transpose(ff_wmv1_scantable[0][i]);
        v->zz_8x8[1][i] = transpose(ff_wmv1_scantable[1][i]);
        v->zz_8x8[2][i] = transpose(ff_wmv1_scantable[2][i]);
        v->zz_8x8[3][i] = transpose(ff_wmv1_scantable[3][i]);
        v->zzi_8x8[i]   = transpose(ff_vc1_adv_interlaced_8x8_zz[i]);
    }
    v->left_blk_sh = 0;
    v->top_blk_sh  = 3;
}

/** Initialize a VC1/WMV3 decoder
 * @todo TODO: Handle VC-1 IDUs (Transport level?)
 * @todo TODO: Decypher remaining bits in extra_data
 */
static av_cold int vc1_decode_init(AVCodecContext *avctx)
{
    VC1Context *v = avctx->priv_data;
    MpegEncContext *s = &v->s;
    GetBitContext gb;
    int ret;

    /* save the container output size for WMImage */
    v->output_width  = avctx->width;
    v->output_height = avctx->height;

    if (!avctx->extradata_size || !avctx->extradata)
        return -1;
    if (!(avctx->flags & CODEC_FLAG_GRAY))
        avctx->pix_fmt = ff_get_format(avctx, avctx->codec->pix_fmts);
    else
        avctx->pix_fmt = AV_PIX_FMT_GRAY8;
    v->s.avctx = avctx;

    if ((ret = ff_vc1_init_common(v)) < 0)
        return ret;
    // ensure static VLC tables are initialized
    if ((ret = ff_msmpeg4_decode_init(avctx)) < 0)
        return ret;
    if ((ret = ff_vc1_decode_init_alloc_tables(v)) < 0)
        return ret;
    // Hack to ensure the above functions will be called
    // again once we know all necessary settings.
    // That this is necessary might indicate a bug.
    ff_vc1_decode_end(avctx);

    ff_blockdsp_init(&s->bdsp, avctx);
    ff_h264chroma_init(&v->h264chroma, 8);
    ff_qpeldsp_init(&s->qdsp);

    if (avctx->codec_id == AV_CODEC_ID_WMV3 || avctx->codec_id == AV_CODEC_ID_WMV3IMAGE) {
        int count = 0;

        // looks like WMV3 has a sequence header stored in the extradata
        // advanced sequence header may be before the first frame
        // the last byte of the extradata is a version number, 1 for the
        // samples we can decode

        init_get_bits(&gb, avctx->extradata, avctx->extradata_size*8);

        if ((ret = ff_vc1_decode_sequence_header(avctx, v, &gb)) < 0)
          return ret;

        count = avctx->extradata_size*8 - get_bits_count(&gb);
        if (count > 0) {
            av_log(avctx, AV_LOG_INFO, "Extra data: %i bits left, value: %X\n",
                   count, get_bits(&gb, count));
        } else if (count < 0) {
            av_log(avctx, AV_LOG_INFO, "Read %i bits in overflow\n", -count);
        }
    } else { // VC1/WVC1/WVP2
        const uint8_t *start = avctx->extradata;
        uint8_t *end = avctx->extradata + avctx->extradata_size;
        const uint8_t *next;
        int size, buf2_size;
        uint8_t *buf2 = NULL;
        int seq_initialized = 0, ep_initialized = 0;

        if (avctx->extradata_size < 16) {
            av_log(avctx, AV_LOG_ERROR, "Extradata size too small: %i\n", avctx->extradata_size);
            return -1;
        }

        buf2  = av_mallocz(avctx->extradata_size + FF_INPUT_BUFFER_PADDING_SIZE);
        start = find_next_marker(start, end); // in WVC1 extradata first byte is its size, but can be 0 in mkv
        next  = start;
        for (; next < end; start = next) {
            next = find_next_marker(start + 4, end);
            size = next - start - 4;
            if (size <= 0)
                continue;
            buf2_size = vc1_unescape_buffer(start + 4, size, buf2);
            init_get_bits(&gb, buf2, buf2_size * 8);
            switch (AV_RB32(start)) {
            case VC1_CODE_SEQHDR:
                if ((ret = ff_vc1_decode_sequence_header(avctx, v, &gb)) < 0) {
                    av_free(buf2);
                    return ret;
                }
                seq_initialized = 1;
                break;
            case VC1_CODE_ENTRYPOINT:
                if ((ret = ff_vc1_decode_entry_point(avctx, v, &gb)) < 0) {
                    av_free(buf2);
                    return ret;
                }
                ep_initialized = 1;
                break;
            }
        }
        av_free(buf2);
        if (!seq_initialized || !ep_initialized) {
            av_log(avctx, AV_LOG_ERROR, "Incomplete extradata\n");
            return -1;
        }
        v->res_sprite = (avctx->codec_id == AV_CODEC_ID_VC1IMAGE);
    }

    v->sprite_output_frame = av_frame_alloc();
    if (!v->sprite_output_frame)
        return AVERROR(ENOMEM);

    avctx->profile = v->profile;
    if (v->profile == PROFILE_ADVANCED)
        avctx->level = v->level;

    avctx->has_b_frames = !!avctx->max_b_frames;

    s->mb_width  = (avctx->coded_width  + 15) >> 4;
    s->mb_height = (avctx->coded_height + 15) >> 4;

    if (v->profile == PROFILE_ADVANCED || v->res_fasttx) {
        ff_vc1_init_transposed_scantables(v);
    } else {
        memcpy(v->zz_8x8, ff_wmv1_scantable, 4*64);
        v->left_blk_sh = 3;
        v->top_blk_sh  = 0;
    }

    if (avctx->codec_id == AV_CODEC_ID_WMV3IMAGE || avctx->codec_id == AV_CODEC_ID_VC1IMAGE) {
        v->sprite_width  = avctx->coded_width;
        v->sprite_height = avctx->coded_height;

        avctx->coded_width  = avctx->width  = v->output_width;
        avctx->coded_height = avctx->height = v->output_height;

        // prevent 16.16 overflows
        if (v->sprite_width  > 1 << 14 ||
            v->sprite_height > 1 << 14 ||
            v->output_width  > 1 << 14 ||
            v->output_height > 1 << 14) return -1;

        if ((v->sprite_width&1) || (v->sprite_height&1)) {
            avpriv_request_sample(avctx, "odd sprites support");
            return AVERROR_PATCHWELCOME;
        }
    }
    return 0;
}

/** Close a VC1/WMV3 decoder
 * @warning Initial try at using MpegEncContext stuff
 */
av_cold int ff_vc1_decode_end(AVCodecContext *avctx)
{
    VC1Context *v = avctx->priv_data;
    int i;

    av_frame_free(&v->sprite_output_frame);

    for (i = 0; i < 4; i++)
        av_freep(&v->sr_rows[i >> 1][i & 1]);
    av_freep(&v->hrd_rate);
    av_freep(&v->hrd_buffer);
    ff_mpv_common_end(&v->s);
    av_freep(&v->mv_type_mb_plane);
    av_freep(&v->direct_mb_plane);
    av_freep(&v->forward_mb_plane);
    av_freep(&v->fieldtx_plane);
    av_freep(&v->acpred_plane);
    av_freep(&v->over_flags_plane);
    av_freep(&v->mb_type_base);
    av_freep(&v->blk_mv_type_base);
    av_freep(&v->mv_f_base);
    av_freep(&v->mv_f_next_base);
    av_freep(&v->block);
    av_freep(&v->cbp_base);
    av_freep(&v->ttblk_base);
    av_freep(&v->is_intra_base); // FIXME use v->mb_type[]
    av_freep(&v->luma_mv_base);
    ff_intrax8_common_end(&v->x8);
    return 0;
}


/** Decode a VC1/WMV3 frame
 * @todo TODO: Handle VC-1 IDUs (Transport level?)
 */
static int vc1_decode_frame(AVCodecContext *avctx, void *data,
                            int *got_frame, AVPacket *avpkt)
{
    const uint8_t *buf = avpkt->data;
    int buf_size = avpkt->size, n_slices = 0, i, ret;
    VC1Context *v = avctx->priv_data;
    MpegEncContext *s = &v->s;
    AVFrame *pict = data;
    uint8_t *buf2 = NULL;
    const uint8_t *buf_start = buf, *buf_start_second_field = NULL;
    int mb_height, n_slices1=-1;
    struct {
        uint8_t *buf;
        GetBitContext gb;
        int mby_start;
    } *slices = NULL, *tmp;

    v->second_field = 0;

    if(s->flags & CODEC_FLAG_LOW_DELAY)
        s->low_delay = 1;

    /* no supplementary picture */
    if (buf_size == 0 || (buf_size == 4 && AV_RB32(buf) == VC1_CODE_ENDOFSEQ)) {
        /* special case for last picture */
        if (s->low_delay == 0 && s->next_picture_ptr) {
            if ((ret = av_frame_ref(pict, s->next_picture_ptr->f)) < 0)
                return ret;
            s->next_picture_ptr = NULL;

            *got_frame = 1;
        }

        return buf_size;
    }

    if (s->avctx->codec->capabilities&CODEC_CAP_HWACCEL_VDPAU) {
        if (v->profile < PROFILE_ADVANCED)
            avctx->pix_fmt = AV_PIX_FMT_VDPAU_WMV3;
        else
            avctx->pix_fmt = AV_PIX_FMT_VDPAU_VC1;
    }

    //for advanced profile we may need to parse and unescape data
    if (avctx->codec_id == AV_CODEC_ID_VC1 || avctx->codec_id == AV_CODEC_ID_VC1IMAGE) {
        int buf_size2 = 0;
        buf2 = av_mallocz(buf_size + FF_INPUT_BUFFER_PADDING_SIZE);
        if (!buf2)
            return AVERROR(ENOMEM);

        if (IS_MARKER(AV_RB32(buf))) { /* frame starts with marker and needs to be parsed */
            const uint8_t *start, *end, *next;
            int size;

            next = buf;
            for (start = buf, end = buf + buf_size; next < end; start = next) {
                next = find_next_marker(start + 4, end);
                size = next - start - 4;
                if (size <= 0) continue;
                switch (AV_RB32(start)) {
                case VC1_CODE_FRAME:
                    if (avctx->hwaccel ||
                        s->avctx->codec->capabilities&CODEC_CAP_HWACCEL_VDPAU)
                        buf_start = start;
                    buf_size2 = vc1_unescape_buffer(start + 4, size, buf2);
                    break;
                case VC1_CODE_FIELD: {
                    int buf_size3;
                    if (avctx->hwaccel ||
                        s->avctx->codec->capabilities&CODEC_CAP_HWACCEL_VDPAU)
                        buf_start_second_field = start;
                    tmp = av_realloc_array(slices, sizeof(*slices), (n_slices+1));
                    if (!tmp)
                        goto err;
                    slices = tmp;
                    slices[n_slices].buf = av_mallocz(buf_size + FF_INPUT_BUFFER_PADDING_SIZE);
                    if (!slices[n_slices].buf)
                        goto err;
                    buf_size3 = vc1_unescape_buffer(start + 4, size,
                                                    slices[n_slices].buf);
                    init_get_bits(&slices[n_slices].gb, slices[n_slices].buf,
                                  buf_size3 << 3);
                    /* assuming that the field marker is at the exact middle,
                       hope it's correct */
                    slices[n_slices].mby_start = s->mb_height + 1 >> 1;
                    n_slices1 = n_slices - 1; // index of the last slice of the first field
                    n_slices++;
                    break;
                }
                case VC1_CODE_ENTRYPOINT: /* it should be before frame data */
                    buf_size2 = vc1_unescape_buffer(start + 4, size, buf2);
                    init_get_bits(&s->gb, buf2, buf_size2 * 8);
                    ff_vc1_decode_entry_point(avctx, v, &s->gb);
                    break;
                case VC1_CODE_SLICE: {
                    int buf_size3;
                    tmp = av_realloc_array(slices, sizeof(*slices), (n_slices+1));
                    if (!tmp)
                        goto err;
                    slices = tmp;
                    slices[n_slices].buf = av_mallocz(buf_size + FF_INPUT_BUFFER_PADDING_SIZE);
                    if (!slices[n_slices].buf)
                        goto err;
                    buf_size3 = vc1_unescape_buffer(start + 4, size,
                                                    slices[n_slices].buf);
                    init_get_bits(&slices[n_slices].gb, slices[n_slices].buf,
                                  buf_size3 << 3);
                    slices[n_slices].mby_start = get_bits(&slices[n_slices].gb, 9);
                    n_slices++;
                    break;
                }
                }
            }
        } else if (v->interlace && ((buf[0] & 0xC0) == 0xC0)) { /* WVC1 interlaced stores both fields divided by marker */
            const uint8_t *divider;
            int buf_size3;

            divider = find_next_marker(buf, buf + buf_size);
            if ((divider == (buf + buf_size)) || AV_RB32(divider) != VC1_CODE_FIELD) {
                av_log(avctx, AV_LOG_ERROR, "Error in WVC1 interlaced frame\n");
                goto err;
            } else { // found field marker, unescape second field
                if (avctx->hwaccel ||
                    s->avctx->codec->capabilities&CODEC_CAP_HWACCEL_VDPAU)
                    buf_start_second_field = divider;
                tmp = av_realloc_array(slices, sizeof(*slices), (n_slices+1));
                if (!tmp)
                    goto err;
                slices = tmp;
                slices[n_slices].buf = av_mallocz(buf_size + FF_INPUT_BUFFER_PADDING_SIZE);
                if (!slices[n_slices].buf)
                    goto err;
                buf_size3 = vc1_unescape_buffer(divider + 4, buf + buf_size - divider - 4, slices[n_slices].buf);
                init_get_bits(&slices[n_slices].gb, slices[n_slices].buf,
                              buf_size3 << 3);
                slices[n_slices].mby_start = s->mb_height + 1 >> 1;
                n_slices1 = n_slices - 1;
                n_slices++;
            }
            buf_size2 = vc1_unescape_buffer(buf, divider - buf, buf2);
        } else {
            buf_size2 = vc1_unescape_buffer(buf, buf_size, buf2);
        }
        init_get_bits(&s->gb, buf2, buf_size2*8);
    } else
        init_get_bits(&s->gb, buf, buf_size*8);

    if (v->res_sprite) {
        v->new_sprite  = !get_bits1(&s->gb);
        v->two_sprites =  get_bits1(&s->gb);
        /* res_sprite means a Windows Media Image stream, AV_CODEC_ID_*IMAGE means
           we're using the sprite compositor. These are intentionally kept separate
           so you can get the raw sprites by using the wmv3 decoder for WMVP or
           the vc1 one for WVP2 */
        if (avctx->codec_id == AV_CODEC_ID_WMV3IMAGE || avctx->codec_id == AV_CODEC_ID_VC1IMAGE) {
            if (v->new_sprite) {
                // switch AVCodecContext parameters to those of the sprites
                avctx->width  = avctx->coded_width  = v->sprite_width;
                avctx->height = avctx->coded_height = v->sprite_height;
            } else {
                goto image;
            }
        }
    }

    if (s->context_initialized &&
        (s->width  != avctx->coded_width ||
         s->height != avctx->coded_height)) {
        ff_vc1_decode_end(avctx);
    }

    if (!s->context_initialized) {
        if (ff_msmpeg4_decode_init(avctx) < 0)
            goto err;
        if (ff_vc1_decode_init_alloc_tables(v) < 0) {
            ff_mpv_common_end(s);
            goto err;
        }

        s->low_delay = !avctx->has_b_frames || v->res_sprite;

        if (v->profile == PROFILE_ADVANCED) {
            if(avctx->coded_width<=1 || avctx->coded_height<=1)
                goto err;
            s->h_edge_pos = avctx->coded_width;
            s->v_edge_pos = avctx->coded_height;
        }
    }

    // do parse frame header
    v->pic_header_flag = 0;
    v->first_pic_header_flag = 1;
    if (v->profile < PROFILE_ADVANCED) {
        if (ff_vc1_parse_frame_header(v, &s->gb) < 0) {
            goto err;
        }
    } else {
        if (ff_vc1_parse_frame_header_adv(v, &s->gb) < 0) {
            goto err;
        }
    }
    v->first_pic_header_flag = 0;

    if (avctx->debug & FF_DEBUG_PICT_INFO)
        av_log(v->s.avctx, AV_LOG_DEBUG, "pict_type: %c\n", av_get_picture_type_char(s->pict_type));

    if ((avctx->codec_id == AV_CODEC_ID_WMV3IMAGE || avctx->codec_id == AV_CODEC_ID_VC1IMAGE)
        && s->pict_type != AV_PICTURE_TYPE_I) {
        av_log(v->s.avctx, AV_LOG_ERROR, "Sprite decoder: expected I-frame\n");
        goto err;
    }

    if ((s->mb_height >> v->field_mode) == 0) {
        av_log(v->s.avctx, AV_LOG_ERROR, "image too short\n");
        goto err;
    }

    // for skipping the frame
    s->current_picture.f->pict_type = s->pict_type;
    s->current_picture.f->key_frame = s->pict_type == AV_PICTURE_TYPE_I;

    /* skip B-frames if we don't have reference frames */
<<<<<<< HEAD
    if (s->last_picture_ptr == NULL && (s->pict_type == AV_PICTURE_TYPE_B || s->droppable)) {
        av_log(v->s.avctx, AV_LOG_DEBUG, "Skipping B frame without reference frames\n");
=======
    if (!s->last_picture_ptr && (s->pict_type == AV_PICTURE_TYPE_B || s->droppable)) {
>>>>>>> f929ab05
        goto end;
    }
    if ((avctx->skip_frame >= AVDISCARD_NONREF && s->pict_type == AV_PICTURE_TYPE_B) ||
        (avctx->skip_frame >= AVDISCARD_NONKEY && s->pict_type != AV_PICTURE_TYPE_I) ||
         avctx->skip_frame >= AVDISCARD_ALL) {
        goto end;
    }

    if (s->next_p_frame_damaged) {
        if (s->pict_type == AV_PICTURE_TYPE_B)
            goto end;
        else
            s->next_p_frame_damaged = 0;
    }

    if (ff_mpv_frame_start(s, avctx) < 0) {
        goto err;
    }

    v->s.current_picture_ptr->field_picture = v->field_mode;
    v->s.current_picture_ptr->f->interlaced_frame = (v->fcm != PROGRESSIVE);
    v->s.current_picture_ptr->f->top_field_first  = v->tff;

    // process pulldown flags
    s->current_picture_ptr->f->repeat_pict = 0;
    // Pulldown flags are only valid when 'broadcast' has been set.
    // So ticks_per_frame will be 2
    if (v->rff) {
        // repeat field
        s->current_picture_ptr->f->repeat_pict = 1;
    } else if (v->rptfrm) {
        // repeat frames
        s->current_picture_ptr->f->repeat_pict = v->rptfrm * 2;
    }

    s->me.qpel_put = s->qdsp.put_qpel_pixels_tab;
    s->me.qpel_avg = s->qdsp.avg_qpel_pixels_tab;

    if ((CONFIG_VC1_VDPAU_DECODER)
        &&s->avctx->codec->capabilities&CODEC_CAP_HWACCEL_VDPAU) {
        if (v->field_mode && buf_start_second_field) {
            ff_vdpau_vc1_decode_picture(s, buf_start, buf_start_second_field - buf_start);
            ff_vdpau_vc1_decode_picture(s, buf_start_second_field, (buf + buf_size) - buf_start_second_field);
        } else {
            ff_vdpau_vc1_decode_picture(s, buf_start, (buf + buf_size) - buf_start);
        }
    } else if (avctx->hwaccel) {
        if (v->field_mode && buf_start_second_field) {
            // decode first field
            s->picture_structure = PICT_BOTTOM_FIELD - v->tff;
            if (avctx->hwaccel->start_frame(avctx, buf_start, buf_start_second_field - buf_start) < 0)
                goto err;
            if (avctx->hwaccel->decode_slice(avctx, buf_start, buf_start_second_field - buf_start) < 0)
                goto err;
            if (avctx->hwaccel->end_frame(avctx) < 0)
                goto err;

            // decode second field
            s->gb = slices[n_slices1 + 1].gb;
            s->picture_structure = PICT_TOP_FIELD + v->tff;
            v->second_field = 1;
            v->pic_header_flag = 0;
            if (ff_vc1_parse_frame_header_adv(v, &s->gb) < 0) {
                av_log(avctx, AV_LOG_ERROR, "parsing header for second field failed");
                goto err;
            }
            v->s.current_picture_ptr->f->pict_type = v->s.pict_type;

            if (avctx->hwaccel->start_frame(avctx, buf_start_second_field, (buf + buf_size) - buf_start_second_field) < 0)
                goto err;
            if (avctx->hwaccel->decode_slice(avctx, buf_start_second_field, (buf + buf_size) - buf_start_second_field) < 0)
                goto err;
            if (avctx->hwaccel->end_frame(avctx) < 0)
                goto err;
        } else {
            s->picture_structure = PICT_FRAME;
            if (avctx->hwaccel->start_frame(avctx, buf_start, (buf + buf_size) - buf_start) < 0)
                goto err;
            if (avctx->hwaccel->decode_slice(avctx, buf_start, (buf + buf_size) - buf_start) < 0)
                goto err;
            if (avctx->hwaccel->end_frame(avctx) < 0)
                goto err;
        }
    } else {
        int header_ret = 0;

        ff_mpeg_er_frame_start(s);

        v->bits = buf_size * 8;
        v->end_mb_x = s->mb_width;
        if (v->field_mode) {
            s->current_picture.f->linesize[0] <<= 1;
            s->current_picture.f->linesize[1] <<= 1;
            s->current_picture.f->linesize[2] <<= 1;
            s->linesize                      <<= 1;
            s->uvlinesize                    <<= 1;
        }
        mb_height = s->mb_height >> v->field_mode;

        av_assert0 (mb_height > 0);

        for (i = 0; i <= n_slices; i++) {
            if (i > 0 &&  slices[i - 1].mby_start >= mb_height) {
                if (v->field_mode <= 0) {
                    av_log(v->s.avctx, AV_LOG_ERROR, "Slice %d starts beyond "
                           "picture boundary (%d >= %d)\n", i,
                           slices[i - 1].mby_start, mb_height);
                    continue;
                }
                v->second_field = 1;
                av_assert0((s->mb_height & 1) == 0);
                v->blocks_off   = s->b8_stride * (s->mb_height&~1);
                v->mb_off       = s->mb_stride * s->mb_height >> 1;
            } else {
                v->second_field = 0;
                v->blocks_off   = 0;
                v->mb_off       = 0;
            }
            if (i) {
                v->pic_header_flag = 0;
                if (v->field_mode && i == n_slices1 + 2) {
                    if ((header_ret = ff_vc1_parse_frame_header_adv(v, &s->gb)) < 0) {
                        av_log(v->s.avctx, AV_LOG_ERROR, "Field header damaged\n");
                        if (avctx->err_recognition & AV_EF_EXPLODE)
                            goto err;
                        continue;
                    }
                } else if (get_bits1(&s->gb)) {
                    v->pic_header_flag = 1;
                    if ((header_ret = ff_vc1_parse_frame_header_adv(v, &s->gb)) < 0) {
                        av_log(v->s.avctx, AV_LOG_ERROR, "Slice header damaged\n");
                        if (avctx->err_recognition & AV_EF_EXPLODE)
                            goto err;
                        continue;
                    }
                }
            }
            if (header_ret < 0)
                continue;
            s->start_mb_y = (i == 0) ? 0 : FFMAX(0, slices[i-1].mby_start % mb_height);
            if (!v->field_mode || v->second_field)
                s->end_mb_y = (i == n_slices     ) ? mb_height : FFMIN(mb_height, slices[i].mby_start % mb_height);
            else {
                if (i >= n_slices) {
                    av_log(v->s.avctx, AV_LOG_ERROR, "first field slice count too large\n");
                    continue;
                }
                s->end_mb_y = (i <= n_slices1 + 1) ? mb_height : FFMIN(mb_height, slices[i].mby_start % mb_height);
            }
            if (s->end_mb_y <= s->start_mb_y) {
                av_log(v->s.avctx, AV_LOG_ERROR, "end mb y %d %d invalid\n", s->end_mb_y, s->start_mb_y);
                continue;
            }
            if (!v->p_frame_skipped && s->pict_type != AV_PICTURE_TYPE_I && !v->cbpcy_vlc) {
                av_log(v->s.avctx, AV_LOG_ERROR, "missing cbpcy_vlc\n");
                continue;
            }
            ff_vc1_decode_blocks(v);
            if (i != n_slices)
                s->gb = slices[i].gb;
        }
        if (v->field_mode) {
            v->second_field = 0;
            s->current_picture.f->linesize[0] >>= 1;
            s->current_picture.f->linesize[1] >>= 1;
            s->current_picture.f->linesize[2] >>= 1;
            s->linesize                      >>= 1;
            s->uvlinesize                    >>= 1;
            if (v->s.pict_type != AV_PICTURE_TYPE_BI && v->s.pict_type != AV_PICTURE_TYPE_B) {
                FFSWAP(uint8_t *, v->mv_f_next[0], v->mv_f[0]);
                FFSWAP(uint8_t *, v->mv_f_next[1], v->mv_f[1]);
            }
        }
        av_dlog(s->avctx, "Consumed %i/%i bits\n",
                get_bits_count(&s->gb), s->gb.size_in_bits);
//  if (get_bits_count(&s->gb) > buf_size * 8)
//      return -1;
        if(s->er.error_occurred && s->pict_type == AV_PICTURE_TYPE_B)
            goto err;
        if (!v->field_mode)
            ff_er_frame_end(&s->er);
    }

    ff_mpv_frame_end(s);

    if (avctx->codec_id == AV_CODEC_ID_WMV3IMAGE || avctx->codec_id == AV_CODEC_ID_VC1IMAGE) {
image:
        avctx->width  = avctx->coded_width  = v->output_width;
        avctx->height = avctx->coded_height = v->output_height;
        if (avctx->skip_frame >= AVDISCARD_NONREF)
            goto end;
#if CONFIG_WMV3IMAGE_DECODER || CONFIG_VC1IMAGE_DECODER
        if (vc1_decode_sprites(v, &s->gb))
            goto err;
#endif
        if ((ret = av_frame_ref(pict, v->sprite_output_frame)) < 0)
            goto err;
        *got_frame = 1;
    } else {
        if (s->pict_type == AV_PICTURE_TYPE_B || s->low_delay) {
            if ((ret = av_frame_ref(pict, s->current_picture_ptr->f)) < 0)
                goto err;
            ff_print_debug_info(s, s->current_picture_ptr, pict);
            *got_frame = 1;
        } else if (s->last_picture_ptr != NULL) {
            if ((ret = av_frame_ref(pict, s->last_picture_ptr->f)) < 0)
                goto err;
            ff_print_debug_info(s, s->last_picture_ptr, pict);
            *got_frame = 1;
        }
    }

end:
    av_free(buf2);
    for (i = 0; i < n_slices; i++)
        av_free(slices[i].buf);
    av_free(slices);
    return buf_size;

err:
    av_free(buf2);
    for (i = 0; i < n_slices; i++)
        av_free(slices[i].buf);
    av_free(slices);
    return -1;
}


static const AVProfile profiles[] = {
    { FF_PROFILE_VC1_SIMPLE,   "Simple"   },
    { FF_PROFILE_VC1_MAIN,     "Main"     },
    { FF_PROFILE_VC1_COMPLEX,  "Complex"  },
    { FF_PROFILE_VC1_ADVANCED, "Advanced" },
    { FF_PROFILE_UNKNOWN },
};

static const enum AVPixelFormat vc1_hwaccel_pixfmt_list_420[] = {
#if CONFIG_VC1_DXVA2_HWACCEL
    AV_PIX_FMT_DXVA2_VLD,
#endif
#if CONFIG_VC1_VAAPI_HWACCEL
    AV_PIX_FMT_VAAPI_VLD,
#endif
#if CONFIG_VC1_VDPAU_HWACCEL
    AV_PIX_FMT_VDPAU,
#endif
    AV_PIX_FMT_YUV420P,
    AV_PIX_FMT_NONE
};

AVCodec ff_vc1_decoder = {
    .name           = "vc1",
    .long_name      = NULL_IF_CONFIG_SMALL("SMPTE VC-1"),
    .type           = AVMEDIA_TYPE_VIDEO,
    .id             = AV_CODEC_ID_VC1,
    .priv_data_size = sizeof(VC1Context),
    .init           = vc1_decode_init,
    .close          = ff_vc1_decode_end,
    .decode         = vc1_decode_frame,
    .flush          = ff_mpeg_flush,
    .capabilities   = CODEC_CAP_DR1 | CODEC_CAP_DELAY,
    .pix_fmts       = vc1_hwaccel_pixfmt_list_420,
    .profiles       = NULL_IF_CONFIG_SMALL(profiles)
};

#if CONFIG_WMV3_DECODER
AVCodec ff_wmv3_decoder = {
    .name           = "wmv3",
    .long_name      = NULL_IF_CONFIG_SMALL("Windows Media Video 9"),
    .type           = AVMEDIA_TYPE_VIDEO,
    .id             = AV_CODEC_ID_WMV3,
    .priv_data_size = sizeof(VC1Context),
    .init           = vc1_decode_init,
    .close          = ff_vc1_decode_end,
    .decode         = vc1_decode_frame,
    .flush          = ff_mpeg_flush,
    .capabilities   = CODEC_CAP_DR1 | CODEC_CAP_DELAY,
    .pix_fmts       = vc1_hwaccel_pixfmt_list_420,
    .profiles       = NULL_IF_CONFIG_SMALL(profiles)
};
#endif

#if CONFIG_WMV3_VDPAU_DECODER
AVCodec ff_wmv3_vdpau_decoder = {
    .name           = "wmv3_vdpau",
    .long_name      = NULL_IF_CONFIG_SMALL("Windows Media Video 9 VDPAU"),
    .type           = AVMEDIA_TYPE_VIDEO,
    .id             = AV_CODEC_ID_WMV3,
    .priv_data_size = sizeof(VC1Context),
    .init           = vc1_decode_init,
    .close          = ff_vc1_decode_end,
    .decode         = vc1_decode_frame,
    .capabilities   = CODEC_CAP_DR1 | CODEC_CAP_DELAY | CODEC_CAP_HWACCEL_VDPAU,
    .pix_fmts       = (const enum AVPixelFormat[]){ AV_PIX_FMT_VDPAU_WMV3, AV_PIX_FMT_NONE },
    .profiles       = NULL_IF_CONFIG_SMALL(profiles)
};
#endif

#if CONFIG_VC1_VDPAU_DECODER
AVCodec ff_vc1_vdpau_decoder = {
    .name           = "vc1_vdpau",
    .long_name      = NULL_IF_CONFIG_SMALL("SMPTE VC-1 VDPAU"),
    .type           = AVMEDIA_TYPE_VIDEO,
    .id             = AV_CODEC_ID_VC1,
    .priv_data_size = sizeof(VC1Context),
    .init           = vc1_decode_init,
    .close          = ff_vc1_decode_end,
    .decode         = vc1_decode_frame,
    .capabilities   = CODEC_CAP_DR1 | CODEC_CAP_DELAY | CODEC_CAP_HWACCEL_VDPAU,
    .pix_fmts       = (const enum AVPixelFormat[]){ AV_PIX_FMT_VDPAU_VC1, AV_PIX_FMT_NONE },
    .profiles       = NULL_IF_CONFIG_SMALL(profiles)
};
#endif

#if CONFIG_WMV3IMAGE_DECODER
AVCodec ff_wmv3image_decoder = {
    .name           = "wmv3image",
    .long_name      = NULL_IF_CONFIG_SMALL("Windows Media Video 9 Image"),
    .type           = AVMEDIA_TYPE_VIDEO,
    .id             = AV_CODEC_ID_WMV3IMAGE,
    .priv_data_size = sizeof(VC1Context),
    .init           = vc1_decode_init,
    .close          = ff_vc1_decode_end,
    .decode         = vc1_decode_frame,
    .capabilities   = CODEC_CAP_DR1,
    .flush          = vc1_sprite_flush,
    .pix_fmts       = (const enum AVPixelFormat[]) {
        AV_PIX_FMT_YUV420P,
        AV_PIX_FMT_NONE
    },
};
#endif

#if CONFIG_VC1IMAGE_DECODER
AVCodec ff_vc1image_decoder = {
    .name           = "vc1image",
    .long_name      = NULL_IF_CONFIG_SMALL("Windows Media Video 9 Image v2"),
    .type           = AVMEDIA_TYPE_VIDEO,
    .id             = AV_CODEC_ID_VC1IMAGE,
    .priv_data_size = sizeof(VC1Context),
    .init           = vc1_decode_init,
    .close          = ff_vc1_decode_end,
    .decode         = vc1_decode_frame,
    .capabilities   = CODEC_CAP_DR1,
    .flush          = vc1_sprite_flush,
    .pix_fmts       = (const enum AVPixelFormat[]) {
        AV_PIX_FMT_YUV420P,
        AV_PIX_FMT_NONE
    },
};
#endif<|MERGE_RESOLUTION|>--- conflicted
+++ resolved
@@ -6023,12 +6023,8 @@
     s->current_picture.f->key_frame = s->pict_type == AV_PICTURE_TYPE_I;
 
     /* skip B-frames if we don't have reference frames */
-<<<<<<< HEAD
-    if (s->last_picture_ptr == NULL && (s->pict_type == AV_PICTURE_TYPE_B || s->droppable)) {
+    if (!s->last_picture_ptr && (s->pict_type == AV_PICTURE_TYPE_B || s->droppable)) {
         av_log(v->s.avctx, AV_LOG_DEBUG, "Skipping B frame without reference frames\n");
-=======
-    if (!s->last_picture_ptr && (s->pict_type == AV_PICTURE_TYPE_B || s->droppable)) {
->>>>>>> f929ab05
         goto end;
     }
     if ((avctx->skip_frame >= AVDISCARD_NONREF && s->pict_type == AV_PICTURE_TYPE_B) ||
