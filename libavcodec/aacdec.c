--- conflicted
+++ resolved
@@ -1521,11 +1521,7 @@
         for (idx = 0; idx < max_idx; idx++)
             cpe->ms_mask[idx] = get_bits1(gb);
     } else if (ms_present == 2) {
-<<<<<<< HEAD
-        memset(cpe->ms_mask, 1,  sizeof(cpe->ms_mask[0]) * cpe->ch[0].ics.num_window_groups * cpe->ch[0].ics.max_sfb);
-=======
         memset(cpe->ms_mask, 1, max_idx * sizeof(cpe->ms_mask[0]));
->>>>>>> 7464e98f
     }
 }
 
