--- conflicted
+++ resolved
@@ -36,11 +36,7 @@
 #include "mathops.h"
 #include "mpegvideo.h"
 #include "config.h"
-<<<<<<< HEAD
-#include "vorbis.h"
 #include "diracdsp.h"
-=======
->>>>>>> fef906c7
 
 uint8_t ff_cropTbl[256 + 2 * MAX_NEG_CROP] = {0, };
 uint32_t ff_squareTbl[512] = {0, };
