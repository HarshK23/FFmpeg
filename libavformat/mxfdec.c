/*
 * MXF demuxer.
 * Copyright (c) 2006 SmartJog S.A., Baptiste Coudurier <baptiste dot coudurier at smartjog dot com>
 *
 * This file is part of FFmpeg.
 *
 * FFmpeg is free software; you can redistribute it and/or
 * modify it under the terms of the GNU Lesser General Public
 * License as published by the Free Software Foundation; either
 * version 2.1 of the License, or (at your option) any later version.
 *
 * FFmpeg is distributed in the hope that it will be useful,
 * but WITHOUT ANY WARRANTY; without even the implied warranty of
 * MERCHANTABILITY or FITNESS FOR A PARTICULAR PURPOSE.  See the GNU
 * Lesser General Public License for more details.
 *
 * You should have received a copy of the GNU Lesser General Public
 * License along with FFmpeg; if not, write to the Free Software
 * Foundation, Inc., 51 Franklin Street, Fifth Floor, Boston, MA 02110-1301 USA
 */

/*
 * References
 * SMPTE 336M KLV Data Encoding Protocol Using Key-Length-Value
 * SMPTE 377M MXF File Format Specifications
 * SMPTE 378M Operational Pattern 1a
 * SMPTE 379M MXF Generic Container
 * SMPTE 381M Mapping MPEG Streams into the MXF Generic Container
 * SMPTE 382M Mapping AES3 and Broadcast Wave Audio into the MXF Generic Container
 * SMPTE 383M Mapping DV-DIF Data to the MXF Generic Container
 *
 * Principle
 * Search for Track numbers which will identify essence element KLV packets.
 * Search for SourcePackage which define tracks which contains Track numbers.
 * Material Package contains tracks with reference to SourcePackage tracks.
 * Search for Descriptors (Picture, Sound) which contains codec info and parameters.
 * Assign Descriptors to correct Tracks.
 *
 * Metadata reading functions read Local Tags, get InstanceUID(0x3C0A) then add MetaDataSet to MXFContext.
 * Metadata parsing resolves Strong References to objects.
 *
 * Simple demuxer, only OP1A supported and some files might not work at all.
 * Only tracks with associated descriptors will be decoded. "Highly Desirable" SMPTE 377M D.1
 */

//#define DEBUG

#include "libavutil/aes.h"
#include "libavutil/mathematics.h"
#include "libavcodec/bytestream.h"
#include "avformat.h"
#include "internal.h"
#include "mxf.h"

typedef enum {
    Header,
    BodyPartition,
    Footer
} MXFPartitionType;

typedef enum {
    OP1a,
    OP1b,
    OP1c,
    OP2a,
    OP2b,
    OP2c,
    OP3a,
    OP3b,
    OP3c,
    OPAtom,
} MXFOP;

typedef struct {
    int closed;
    int complete;
    MXFPartitionType type;
    uint64_t previous_partition;
    int index_sid;
    int body_sid;
} MXFPartition;

typedef struct {
    UID uid;
    enum MXFMetadataSetType type;
    UID source_container_ul;
} MXFCryptoContext;

typedef struct {
    UID uid;
    enum MXFMetadataSetType type;
    UID source_package_uid;
    UID data_definition_ul;
    int64_t duration;
    int64_t start_position;
    int source_track_id;
} MXFStructuralComponent;

typedef struct {
    UID uid;
    enum MXFMetadataSetType type;
    UID data_definition_ul;
    UID *structural_components_refs;
    int structural_components_count;
    int64_t duration;
} MXFSequence;

typedef struct {
    UID uid;
    enum MXFMetadataSetType type;
    MXFSequence *sequence; /* mandatory, and only one */
    UID sequence_ref;
    int track_id;
    uint8_t track_number[4];
    AVRational edit_rate;
} MXFTrack;

typedef struct {
    UID uid;
    enum MXFMetadataSetType type;
    UID essence_container_ul;
    UID essence_codec_ul;
    AVRational sample_rate;
    AVRational aspect_ratio;
    int width;
    int height;
    int channels;
    int bits_per_sample;
    UID *sub_descriptors_refs;
    int sub_descriptors_count;
    int linked_track_id;
    uint8_t *extradata;
    int extradata_size;
    enum PixelFormat pix_fmt;
} MXFDescriptor;

typedef struct {
    UID uid;
    enum MXFMetadataSetType type;
} MXFIndexTableSegment;

typedef struct {
    UID uid;
    enum MXFMetadataSetType type;
    UID package_uid;
    UID *tracks_refs;
    int tracks_count;
    MXFDescriptor *descriptor; /* only one */
    UID descriptor_ref;
} MXFPackage;

typedef struct {
    UID uid;
    enum MXFMetadataSetType type;
} MXFMetadataSet;

typedef struct {
    MXFPartition *partitions;
    unsigned partitions_count;
    MXFOP op;
    UID *packages_refs;
    int packages_count;
    MXFMetadataSet **metadata_sets;
    int metadata_sets_count;
    AVFormatContext *fc;
    struct AVAES *aesc;
    uint8_t *local_tags;
    int local_tags_count;
    uint64_t footer_partition;
} MXFContext;

enum MXFWrappingScheme {
    Frame,
    Clip,
};

typedef int MXFMetadataReadFunc(void *arg, AVIOContext *pb, int tag, int size, UID uid);

typedef struct {
    const UID key;
    MXFMetadataReadFunc *read;
    int ctx_size;
    enum MXFMetadataSetType type;
} MXFMetadataReadTableEntry;

/* partial keys to match */
static const uint8_t mxf_header_partition_pack_key[]       = { 0x06,0x0e,0x2b,0x34,0x02,0x05,0x01,0x01,0x0d,0x01,0x02,0x01,0x01,0x02 };
static const uint8_t mxf_essence_element_key[]             = { 0x06,0x0e,0x2b,0x34,0x01,0x02,0x01,0x01,0x0d,0x01,0x03,0x01 };
static const uint8_t mxf_klv_key[]                         = { 0x06,0x0e,0x2b,0x34 };
/* complete keys to match */
static const uint8_t mxf_crypto_source_container_ul[]      = { 0x06,0x0e,0x2b,0x34,0x01,0x01,0x01,0x09,0x06,0x01,0x01,0x02,0x02,0x00,0x00,0x00 };
static const uint8_t mxf_encrypted_triplet_key[]           = { 0x06,0x0e,0x2b,0x34,0x02,0x04,0x01,0x07,0x0d,0x01,0x03,0x01,0x02,0x7e,0x01,0x00 };
static const uint8_t mxf_encrypted_essence_container[]     = { 0x06,0x0e,0x2b,0x34,0x04,0x01,0x01,0x07,0x0d,0x01,0x03,0x01,0x02,0x0b,0x01,0x00 };
static const uint8_t mxf_sony_mpeg4_extradata[]            = { 0x06,0x0e,0x2b,0x34,0x04,0x01,0x01,0x01,0x0e,0x06,0x06,0x02,0x02,0x01,0x00,0x00 };

#define IS_KLV_KEY(x, y) (!memcmp(x, y, sizeof(y)))

static int64_t klv_decode_ber_length(AVIOContext *pb)
{
    uint64_t size = avio_r8(pb);
    if (size & 0x80) { /* long form */
        int bytes_num = size & 0x7f;
        /* SMPTE 379M 5.3.4 guarantee that bytes_num must not exceed 8 bytes */
        if (bytes_num > 8)
            return -1;
        size = 0;
        while (bytes_num--)
            size = size << 8 | avio_r8(pb);
    }
    return size;
}

static int mxf_read_sync(AVIOContext *pb, const uint8_t *key, unsigned size)
{
    int i, b;
    for (i = 0; i < size && !url_feof(pb); i++) {
        b = avio_r8(pb);
        if (b == key[0])
            i = 0;
        else if (b != key[i])
            i = -1;
    }
    return i == size;
}

static int klv_read_packet(KLVPacket *klv, AVIOContext *pb)
{
    if (!mxf_read_sync(pb, mxf_klv_key, 4))
        return -1;
    klv->offset = avio_tell(pb) - 4;
    memcpy(klv->key, mxf_klv_key, 4);
    avio_read(pb, klv->key + 4, 12);
    klv->length = klv_decode_ber_length(pb);
    return klv->length == -1 ? -1 : 0;
}

static int mxf_get_stream_index(AVFormatContext *s, KLVPacket *klv)
{
    int i;

    for (i = 0; i < s->nb_streams; i++) {
        MXFTrack *track = s->streams[i]->priv_data;
        /* SMPTE 379M 7.3 */
        if (!memcmp(klv->key + sizeof(mxf_essence_element_key), track->track_number, sizeof(track->track_number)))
            return i;
    }
    /* return 0 if only one stream, for OP Atom files with 0 as track number */
    return s->nb_streams == 1 ? 0 : -1;
}

/* XXX: use AVBitStreamFilter */
static int mxf_get_d10_aes3_packet(AVIOContext *pb, AVStream *st, AVPacket *pkt, int64_t length)
{
    const uint8_t *buf_ptr, *end_ptr;
    uint8_t *data_ptr;
    int i;

    if (length > 61444) /* worst case PAL 1920 samples 8 channels */
        return -1;
    length = av_get_packet(pb, pkt, length);
    if (length < 0)
        return length;
    data_ptr = pkt->data;
    end_ptr = pkt->data + length;
    buf_ptr = pkt->data + 4; /* skip SMPTE 331M header */
    for (; buf_ptr + st->codec->channels*4 < end_ptr; ) {
        for (i = 0; i < st->codec->channels; i++) {
            uint32_t sample = bytestream_get_le32(&buf_ptr);
            if (st->codec->bits_per_coded_sample == 24)
                bytestream_put_le24(&data_ptr, (sample >> 4) & 0xffffff);
            else
                bytestream_put_le16(&data_ptr, (sample >> 12) & 0xffff);
        }
        buf_ptr += 32 - st->codec->channels*4; // always 8 channels stored SMPTE 331M
    }
    av_shrink_packet(pkt, data_ptr - pkt->data);
    return 0;
}

static int mxf_decrypt_triplet(AVFormatContext *s, AVPacket *pkt, KLVPacket *klv)
{
    static const uint8_t checkv[16] = {0x43, 0x48, 0x55, 0x4b, 0x43, 0x48, 0x55, 0x4b, 0x43, 0x48, 0x55, 0x4b, 0x43, 0x48, 0x55, 0x4b};
    MXFContext *mxf = s->priv_data;
    AVIOContext *pb = s->pb;
    int64_t end = avio_tell(pb) + klv->length;
    uint64_t size;
    uint64_t orig_size;
    uint64_t plaintext_size;
    uint8_t ivec[16];
    uint8_t tmpbuf[16];
    int index;

    if (!mxf->aesc && s->key && s->keylen == 16) {
        mxf->aesc = av_malloc(av_aes_size);
        if (!mxf->aesc)
            return -1;
        av_aes_init(mxf->aesc, s->key, 128, 1);
    }
    // crypto context
    avio_skip(pb, klv_decode_ber_length(pb));
    // plaintext offset
    klv_decode_ber_length(pb);
    plaintext_size = avio_rb64(pb);
    // source klv key
    klv_decode_ber_length(pb);
    avio_read(pb, klv->key, 16);
    if (!IS_KLV_KEY(klv, mxf_essence_element_key))
        return -1;
    index = mxf_get_stream_index(s, klv);
    if (index < 0)
        return -1;
    // source size
    klv_decode_ber_length(pb);
    orig_size = avio_rb64(pb);
    if (orig_size < plaintext_size)
        return -1;
    // enc. code
    size = klv_decode_ber_length(pb);
    if (size < 32 || size - 32 < orig_size)
        return -1;
    avio_read(pb, ivec, 16);
    avio_read(pb, tmpbuf, 16);
    if (mxf->aesc)
        av_aes_crypt(mxf->aesc, tmpbuf, tmpbuf, 1, ivec, 1);
    if (memcmp(tmpbuf, checkv, 16))
        av_log(s, AV_LOG_ERROR, "probably incorrect decryption key\n");
    size -= 32;
    size = av_get_packet(pb, pkt, size);
    if (size < 0)
        return size;
    else if (size < plaintext_size)
        return AVERROR_INVALIDDATA;
    size -= plaintext_size;
    if (mxf->aesc)
        av_aes_crypt(mxf->aesc, &pkt->data[plaintext_size],
                     &pkt->data[plaintext_size], size >> 4, ivec, 1);
    av_shrink_packet(pkt, orig_size);
    pkt->stream_index = index;
    avio_skip(pb, end - avio_tell(pb));
    return 0;
}

static int mxf_read_packet(AVFormatContext *s, AVPacket *pkt)
{
    KLVPacket klv;

    while (!url_feof(s->pb)) {
        if (klv_read_packet(&klv, s->pb) < 0)
            return -1;
        PRINT_KEY(s, "read packet", klv.key);
        av_dlog(s, "size %"PRIu64" offset %#"PRIx64"\n", klv.length, klv.offset);
        if (IS_KLV_KEY(klv.key, mxf_encrypted_triplet_key)) {
            int res = mxf_decrypt_triplet(s, pkt, &klv);
            if (res < 0) {
                av_log(s, AV_LOG_ERROR, "invalid encoded triplet\n");
                return -1;
            }
            return 0;
        }
        if (IS_KLV_KEY(klv.key, mxf_essence_element_key)) {
            int index = mxf_get_stream_index(s, &klv);
            if (index < 0) {
                av_log(s, AV_LOG_ERROR, "error getting stream index %d\n", AV_RB32(klv.key+12));
                goto skip;
            }
            if (s->streams[index]->discard == AVDISCARD_ALL)
                goto skip;
            /* check for 8 channels AES3 element */
            if (klv.key[12] == 0x06 && klv.key[13] == 0x01 && klv.key[14] == 0x10) {
                if (mxf_get_d10_aes3_packet(s->pb, s->streams[index], pkt, klv.length) < 0) {
                    av_log(s, AV_LOG_ERROR, "error reading D-10 aes3 frame\n");
                    return -1;
                }
            } else {
                int ret = av_get_packet(s->pb, pkt, klv.length);
                if (ret < 0)
                    return ret;
            }
            pkt->stream_index = index;
            pkt->pos = klv.offset;
            return 0;
        } else
        skip:
            avio_skip(s->pb, klv.length);
    }
    return AVERROR_EOF;
}

static int mxf_read_primer_pack(void *arg, AVIOContext *pb, int tag, int size, UID uid)
{
    MXFContext *mxf = arg;
    int item_num = avio_rb32(pb);
    int item_len = avio_rb32(pb);

    if (item_len != 18) {
        av_log(mxf->fc, AV_LOG_ERROR, "unsupported primer pack item length\n");
        return -1;
    }
    if (item_num > UINT_MAX / item_len)
        return -1;
    mxf->local_tags_count = item_num;
    mxf->local_tags = av_malloc(item_num*item_len);
    if (!mxf->local_tags)
        return -1;
    avio_read(pb, mxf->local_tags, item_num*item_len);
    return 0;
}

static int mxf_read_partition_pack(void *arg, ByteIOContext *pb, int tag, int size, UID uid)
{
    MXFContext *mxf = arg;
    MXFPartition *partition;
    UID op;
    uint64_t footer_partition;

    if (mxf->partitions_count+1 >= UINT_MAX / sizeof(*mxf->partitions))
        return AVERROR(ENOMEM);

    mxf->partitions = av_realloc(mxf->partitions, (mxf->partitions_count + 1) * sizeof(*mxf->partitions));
    if (!mxf->partitions)
        return AVERROR(ENOMEM);

    partition = &mxf->partitions[mxf->partitions_count++];

    switch(uid[13]) {
    case 2:
        partition->type = Header;
        break;
    case 3:
        partition->type = BodyPartition;
        break;
    case 4:
        partition->type = Footer;
        break;
    default:
        av_log(mxf->fc, AV_LOG_ERROR, "unknown partition type %i\n", uid[13]);
        return AVERROR_INVALIDDATA;
    }

    /* consider both footers to be closed (there is only Footer and CompleteFooter) */
    partition->closed = partition->type == Footer || !(uid[14] & 1);
    partition->complete = uid[14] > 2;
    avio_skip(pb, 16);
    partition->previous_partition = avio_rb64(pb);
    footer_partition = avio_rb64(pb);
    avio_skip(pb, 16);
    partition->index_sid = avio_rb32(pb);
    avio_skip(pb, 8);
    partition->body_sid = avio_rb32(pb);
    avio_read(pb, op, sizeof(UID));

    /* some files don'thave FooterPartition set in every partition */
    if (footer_partition) {
        if (mxf->footer_partition && mxf->footer_partition != footer_partition) {
            av_log(mxf->fc, AV_LOG_ERROR, "inconsistent FooterPartition value: %li != %li\n",
                   mxf->footer_partition, footer_partition);
        } else {
            mxf->footer_partition = footer_partition;
        }
    }

    av_dlog(mxf->fc, "PartitionPack: PreviousPartition = 0x%lx, "
            "FooterPartition = 0x%lx, IndexSID = %i, BodySID = %i\n",
            partition->previous_partition, footer_partition,
            partition->index_sid, partition->body_sid);

    if      (op[12] == 1 && op[13] == 1) mxf->op = OP1a;
    else if (op[12] == 1 && op[13] == 2) mxf->op = OP1b;
    else if (op[12] == 1 && op[13] == 3) mxf->op = OP1c;
    else if (op[12] == 2 && op[13] == 1) mxf->op = OP2a;
    else if (op[12] == 2 && op[13] == 2) mxf->op = OP2b;
    else if (op[12] == 2 && op[13] == 3) mxf->op = OP2c;
    else if (op[12] == 3 && op[13] == 1) mxf->op = OP3a;
    else if (op[12] == 3 && op[13] == 2) mxf->op = OP3b;
    else if (op[12] == 3 && op[13] == 3) mxf->op = OP3c;
    else if (op[12] == 0x10)             mxf->op = OPAtom;
    else
        av_log(mxf->fc, AV_LOG_ERROR, "unknown operational pattern: %02xh %02xh\n", op[12], op[13]);

    return 0;
}

static int mxf_add_metadata_set(MXFContext *mxf, void *metadata_set)
{
    if (mxf->metadata_sets_count+1 >= UINT_MAX / sizeof(*mxf->metadata_sets))
        return AVERROR(ENOMEM);
    mxf->metadata_sets = av_realloc(mxf->metadata_sets, (mxf->metadata_sets_count + 1) * sizeof(*mxf->metadata_sets));
    if (!mxf->metadata_sets)
        return -1;
    mxf->metadata_sets[mxf->metadata_sets_count] = metadata_set;
    mxf->metadata_sets_count++;
    return 0;
}

static int mxf_read_cryptographic_context(void *arg, AVIOContext *pb, int tag, int size, UID uid)
{
    MXFCryptoContext *cryptocontext = arg;
    if (size != 16)
        return -1;
    if (IS_KLV_KEY(uid, mxf_crypto_source_container_ul))
        avio_read(pb, cryptocontext->source_container_ul, 16);
    return 0;
}

static int mxf_read_content_storage(void *arg, AVIOContext *pb, int tag, int size, UID uid)
{
    MXFContext *mxf = arg;
    switch (tag) {
    case 0x1901:
        mxf->packages_count = avio_rb32(pb);
        if (mxf->packages_count >= UINT_MAX / sizeof(UID))
            return -1;
        mxf->packages_refs = av_malloc(mxf->packages_count * sizeof(UID));
        if (!mxf->packages_refs)
            return -1;
        avio_skip(pb, 4); /* useless size of objects, always 16 according to specs */
        avio_read(pb, (uint8_t *)mxf->packages_refs, mxf->packages_count * sizeof(UID));
        break;
    }
    return 0;
}

static int mxf_read_source_clip(void *arg, AVIOContext *pb, int tag, int size, UID uid)
{
    MXFStructuralComponent *source_clip = arg;
    switch(tag) {
    case 0x0202:
        source_clip->duration = avio_rb64(pb);
        break;
    case 0x1201:
        source_clip->start_position = avio_rb64(pb);
        break;
    case 0x1101:
        /* UMID, only get last 16 bytes */
        avio_skip(pb, 16);
        avio_read(pb, source_clip->source_package_uid, 16);
        break;
    case 0x1102:
        source_clip->source_track_id = avio_rb32(pb);
        break;
    }
    return 0;
}

static int mxf_read_material_package(void *arg, AVIOContext *pb, int tag, int size, UID uid)
{
    MXFPackage *package = arg;
    switch(tag) {
    case 0x4403:
        package->tracks_count = avio_rb32(pb);
        if (package->tracks_count >= UINT_MAX / sizeof(UID))
            return -1;
        package->tracks_refs = av_malloc(package->tracks_count * sizeof(UID));
        if (!package->tracks_refs)
            return -1;
        avio_skip(pb, 4); /* useless size of objects, always 16 according to specs */
        avio_read(pb, (uint8_t *)package->tracks_refs, package->tracks_count * sizeof(UID));
        break;
    }
    return 0;
}

static int mxf_read_track(void *arg, AVIOContext *pb, int tag, int size, UID uid)
{
    MXFTrack *track = arg;
    switch(tag) {
    case 0x4801:
        track->track_id = avio_rb32(pb);
        break;
    case 0x4804:
        avio_read(pb, track->track_number, 4);
        break;
    case 0x4B01:
        track->edit_rate.den = avio_rb32(pb);
        track->edit_rate.num = avio_rb32(pb);
        break;
    case 0x4803:
        avio_read(pb, track->sequence_ref, 16);
        break;
    }
    return 0;
}

static int mxf_read_sequence(void *arg, AVIOContext *pb, int tag, int size, UID uid)
{
    MXFSequence *sequence = arg;
    switch(tag) {
    case 0x0202:
        sequence->duration = avio_rb64(pb);
        break;
    case 0x0201:
        avio_read(pb, sequence->data_definition_ul, 16);
        break;
    case 0x1001:
        sequence->structural_components_count = avio_rb32(pb);
        if (sequence->structural_components_count >= UINT_MAX / sizeof(UID))
            return -1;
        sequence->structural_components_refs = av_malloc(sequence->structural_components_count * sizeof(UID));
        if (!sequence->structural_components_refs)
            return -1;
        avio_skip(pb, 4); /* useless size of objects, always 16 according to specs */
        avio_read(pb, (uint8_t *)sequence->structural_components_refs, sequence->structural_components_count * sizeof(UID));
        break;
    }
    return 0;
}

static int mxf_read_source_package(void *arg, AVIOContext *pb, int tag, int size, UID uid)
{
    MXFPackage *package = arg;
    switch(tag) {
    case 0x4403:
        package->tracks_count = avio_rb32(pb);
        if (package->tracks_count >= UINT_MAX / sizeof(UID))
            return -1;
        package->tracks_refs = av_malloc(package->tracks_count * sizeof(UID));
        if (!package->tracks_refs)
            return -1;
        avio_skip(pb, 4); /* useless size of objects, always 16 according to specs */
        avio_read(pb, (uint8_t *)package->tracks_refs, package->tracks_count * sizeof(UID));
        break;
    case 0x4401:
        /* UMID, only get last 16 bytes */
        avio_skip(pb, 16);
        avio_read(pb, package->package_uid, 16);
        break;
    case 0x4701:
        avio_read(pb, package->descriptor_ref, 16);
        break;
    }
    return 0;
}

static int mxf_read_index_table_segment(void *arg, AVIOContext *pb, int tag, int size, UID uid)
{
    switch(tag) {
    case 0x3F05: av_dlog(NULL, "EditUnitByteCount %d\n", avio_rb32(pb)); break;
    case 0x3F06: av_dlog(NULL, "IndexSID %d\n", avio_rb32(pb)); break;
    case 0x3F07: av_dlog(NULL, "BodySID %d\n", avio_rb32(pb)); break;
    case 0x3F0B: av_dlog(NULL, "IndexEditRate %d/%d\n", avio_rb32(pb), avio_rb32(pb)); break;
    case 0x3F0C: av_dlog(NULL, "IndexStartPosition %"PRIu64"\n", avio_rb64(pb)); break;
    case 0x3F0D: av_dlog(NULL, "IndexDuration %"PRIu64"\n", avio_rb64(pb)); break;
    }
    return 0;
}

static void mxf_read_pixel_layout(AVIOContext *pb, MXFDescriptor *descriptor)
{
    int code, value, ofs = 0;
    char layout[16] = {0};

    do {
        code = avio_r8(pb);
        value = avio_r8(pb);
        av_dlog(NULL, "pixel layout: code %#x\n", code);

        if (ofs < 16) {
            layout[ofs++] = code;
            layout[ofs++] = value;
        }
    } while (code != 0); /* SMPTE 377M E.2.46 */

    ff_mxf_decode_pixel_layout(layout, &descriptor->pix_fmt);
}

static int mxf_read_generic_descriptor(void *arg, AVIOContext *pb, int tag, int size, UID uid)
{
    MXFDescriptor *descriptor = arg;
    switch(tag) {
    case 0x3F01:
        descriptor->sub_descriptors_count = avio_rb32(pb);
        if (descriptor->sub_descriptors_count >= UINT_MAX / sizeof(UID))
            return -1;
        descriptor->sub_descriptors_refs = av_malloc(descriptor->sub_descriptors_count * sizeof(UID));
        if (!descriptor->sub_descriptors_refs)
            return -1;
        avio_skip(pb, 4); /* useless size of objects, always 16 according to specs */
        avio_read(pb, (uint8_t *)descriptor->sub_descriptors_refs, descriptor->sub_descriptors_count * sizeof(UID));
        break;
    case 0x3004:
        avio_read(pb, descriptor->essence_container_ul, 16);
        break;
    case 0x3006:
        descriptor->linked_track_id = avio_rb32(pb);
        break;
    case 0x3201: /* PictureEssenceCoding */
        avio_read(pb, descriptor->essence_codec_ul, 16);
        break;
    case 0x3203:
        descriptor->width = avio_rb32(pb);
        break;
    case 0x3202:
        descriptor->height = avio_rb32(pb);
        break;
    case 0x320E:
        descriptor->aspect_ratio.num = avio_rb32(pb);
        descriptor->aspect_ratio.den = avio_rb32(pb);
        break;
    case 0x3D03:
        descriptor->sample_rate.num = avio_rb32(pb);
        descriptor->sample_rate.den = avio_rb32(pb);
        break;
    case 0x3D06: /* SoundEssenceCompression */
        avio_read(pb, descriptor->essence_codec_ul, 16);
        break;
    case 0x3D07:
        descriptor->channels = avio_rb32(pb);
        break;
    case 0x3D01:
        descriptor->bits_per_sample = avio_rb32(pb);
        break;
    case 0x3401:
        mxf_read_pixel_layout(pb, descriptor);
        break;
    default:
        /* Private uid used by SONY C0023S01.mxf */
        if (IS_KLV_KEY(uid, mxf_sony_mpeg4_extradata)) {
            descriptor->extradata = av_malloc(size + FF_INPUT_BUFFER_PADDING_SIZE);
            if (!descriptor->extradata)
                return -1;
            descriptor->extradata_size = size;
            avio_read(pb, descriptor->extradata, size);
        }
        break;
    }
    return 0;
}

/*
 * Match an uid independently of the version byte and up to len common bytes
 * Returns: boolean
 */
static int mxf_match_uid(const UID key, const UID uid, int len)
{
    int i;
    for (i = 0; i < len; i++) {
        if (i != 7 && key[i] != uid[i])
            return 0;
    }
    return 1;
}

static const MXFCodecUL *mxf_get_codec_ul(const MXFCodecUL *uls, UID *uid)
{
    while (uls->uid[0]) {
        if(mxf_match_uid(uls->uid, *uid, uls->matching_len))
            break;
        uls++;
    }
    return uls;
}

static void *mxf_resolve_strong_ref(MXFContext *mxf, UID *strong_ref, enum MXFMetadataSetType type)
{
    int i;

    if (!strong_ref)
        return NULL;
    for (i = 0; i < mxf->metadata_sets_count; i++) {
        if (!memcmp(*strong_ref, mxf->metadata_sets[i]->uid, 16) &&
            (type == AnyType || mxf->metadata_sets[i]->type == type)) {
            return mxf->metadata_sets[i];
        }
    }
    return NULL;
}

static const MXFCodecUL mxf_essence_container_uls[] = {
    // video essence container uls
    { { 0x06,0x0E,0x2B,0x34,0x04,0x01,0x01,0x02,0x0D,0x01,0x03,0x01,0x02,0x04,0x60,0x01 }, 14, CODEC_ID_MPEG2VIDEO }, /* MPEG-ES Frame wrapped */
    { { 0x06,0x0E,0x2B,0x34,0x04,0x01,0x01,0x01,0x0D,0x01,0x03,0x01,0x02,0x02,0x41,0x01 }, 14,    CODEC_ID_DVVIDEO }, /* DV 625 25mbps */
    // sound essence container uls
    { { 0x06,0x0E,0x2B,0x34,0x04,0x01,0x01,0x01,0x0D,0x01,0x03,0x01,0x02,0x06,0x01,0x00 }, 14, CODEC_ID_PCM_S16LE }, /* BWF Frame wrapped */
    { { 0x06,0x0E,0x2B,0x34,0x04,0x01,0x01,0x02,0x0D,0x01,0x03,0x01,0x02,0x04,0x40,0x01 }, 14,       CODEC_ID_MP2 }, /* MPEG-ES Frame wrapped, 0x40 ??? stream id */
    { { 0x06,0x0E,0x2B,0x34,0x04,0x01,0x01,0x01,0x0D,0x01,0x03,0x01,0x02,0x01,0x01,0x01 }, 14, CODEC_ID_PCM_S16LE }, /* D-10 Mapping 50Mbps PAL Extended Template */
    { { 0x00,0x00,0x00,0x00,0x00,0x00,0x00,0x00,0x00,0x00,0x00,0x00,0x00,0x00,0x00,0x00 },  0,      CODEC_ID_NONE },
};

static int mxf_parse_structural_metadata(MXFContext *mxf)
{
    MXFPackage *material_package = NULL;
    MXFPackage *temp_package = NULL;
    int i, j, k;

    av_dlog(mxf->fc, "metadata sets count %d\n", mxf->metadata_sets_count);
    /* TODO: handle multiple material packages (OP3x) */
    for (i = 0; i < mxf->packages_count; i++) {
        material_package = mxf_resolve_strong_ref(mxf, &mxf->packages_refs[i], MaterialPackage);
        if (material_package) break;
    }
    if (!material_package) {
        av_log(mxf->fc, AV_LOG_ERROR, "no material package found\n");
        return -1;
    }

    for (i = 0; i < material_package->tracks_count; i++) {
        MXFPackage *source_package = NULL;
        MXFTrack *material_track = NULL;
        MXFTrack *source_track = NULL;
        MXFTrack *temp_track = NULL;
        MXFDescriptor *descriptor = NULL;
        MXFStructuralComponent *component = NULL;
        UID *essence_container_ul = NULL;
        const MXFCodecUL *codec_ul = NULL;
        const MXFCodecUL *container_ul = NULL;
        AVStream *st;

        if (!(material_track = mxf_resolve_strong_ref(mxf, &material_package->tracks_refs[i], Track))) {
            av_log(mxf->fc, AV_LOG_ERROR, "could not resolve material track strong ref\n");
            continue;
        }

        if (!(material_track->sequence = mxf_resolve_strong_ref(mxf, &material_track->sequence_ref, Sequence))) {
            av_log(mxf->fc, AV_LOG_ERROR, "could not resolve material track sequence strong ref\n");
            continue;
        }

        /* TODO: handle multiple source clips */
        for (j = 0; j < material_track->sequence->structural_components_count; j++) {
            /* TODO: handle timecode component */
            component = mxf_resolve_strong_ref(mxf, &material_track->sequence->structural_components_refs[j], SourceClip);
            if (!component)
                continue;

            for (k = 0; k < mxf->packages_count; k++) {
                temp_package = mxf_resolve_strong_ref(mxf, &mxf->packages_refs[k], SourcePackage);
                if (!temp_package)
                    continue;
                if (!memcmp(temp_package->package_uid, component->source_package_uid, 16)) {
                    source_package = temp_package;
                    break;
                }
            }
            if (!source_package) {
                av_log(mxf->fc, AV_LOG_ERROR, "material track %d: no corresponding source package found\n", material_track->track_id);
                break;
            }
            for (k = 0; k < source_package->tracks_count; k++) {
                if (!(temp_track = mxf_resolve_strong_ref(mxf, &source_package->tracks_refs[k], Track))) {
                    av_log(mxf->fc, AV_LOG_ERROR, "could not resolve source track strong ref\n");
                    return -1;
                }
                if (temp_track->track_id == component->source_track_id) {
                    source_track = temp_track;
                    break;
                }
            }
            if (!source_track) {
                av_log(mxf->fc, AV_LOG_ERROR, "material track %d: no corresponding source track found\n", material_track->track_id);
                break;
            }
        }
        if (!source_track)
            continue;

        st = avformat_new_stream(mxf->fc, NULL);
        if (!st) {
            av_log(mxf->fc, AV_LOG_ERROR, "could not allocate stream\n");
            return -1;
        }
        st->id = source_track->track_id;
        st->priv_data = source_track;
        st->duration = component->duration;
        if (st->duration == -1)
            st->duration = AV_NOPTS_VALUE;
        st->start_time = component->start_position;
        av_set_pts_info(st, 64, material_track->edit_rate.num, material_track->edit_rate.den);

        if (!(source_track->sequence = mxf_resolve_strong_ref(mxf, &source_track->sequence_ref, Sequence))) {
            av_log(mxf->fc, AV_LOG_ERROR, "could not resolve source track sequence strong ref\n");
            return -1;
        }

        PRINT_KEY(mxf->fc, "data definition   ul", source_track->sequence->data_definition_ul);
        codec_ul = mxf_get_codec_ul(ff_mxf_data_definition_uls, &source_track->sequence->data_definition_ul);
        st->codec->codec_type = codec_ul->id;

        source_package->descriptor = mxf_resolve_strong_ref(mxf, &source_package->descriptor_ref, AnyType);
        if (source_package->descriptor) {
            if (source_package->descriptor->type == MultipleDescriptor) {
                for (j = 0; j < source_package->descriptor->sub_descriptors_count; j++) {
                    MXFDescriptor *sub_descriptor = mxf_resolve_strong_ref(mxf, &source_package->descriptor->sub_descriptors_refs[j], Descriptor);

                    if (!sub_descriptor) {
                        av_log(mxf->fc, AV_LOG_ERROR, "could not resolve sub descriptor strong ref\n");
                        continue;
                    }
                    if (sub_descriptor->linked_track_id == source_track->track_id) {
                        descriptor = sub_descriptor;
                        break;
                    }
                }
            } else if (source_package->descriptor->type == Descriptor)
                descriptor = source_package->descriptor;
        }
        if (!descriptor) {
            av_log(mxf->fc, AV_LOG_INFO, "source track %d: stream %d, no descriptor found\n", source_track->track_id, st->index);
            continue;
        }
        PRINT_KEY(mxf->fc, "essence codec     ul", descriptor->essence_codec_ul);
        PRINT_KEY(mxf->fc, "essence container ul", descriptor->essence_container_ul);
        essence_container_ul = &descriptor->essence_container_ul;
        /* HACK: replacing the original key with mxf_encrypted_essence_container
         * is not allowed according to s429-6, try to find correct information anyway */
        if (IS_KLV_KEY(essence_container_ul, mxf_encrypted_essence_container)) {
            av_log(mxf->fc, AV_LOG_INFO, "broken encrypted mxf file\n");
            for (k = 0; k < mxf->metadata_sets_count; k++) {
                MXFMetadataSet *metadata = mxf->metadata_sets[k];
                if (metadata->type == CryptoContext) {
                    essence_container_ul = &((MXFCryptoContext *)metadata)->source_container_ul;
                    break;
                }
            }
        }
        /* TODO: drop PictureEssenceCoding and SoundEssenceCompression, only check EssenceContainer */
        codec_ul = mxf_get_codec_ul(ff_mxf_codec_uls, &descriptor->essence_codec_ul);
        st->codec->codec_id = codec_ul->id;
        if (descriptor->extradata) {
            st->codec->extradata = descriptor->extradata;
            st->codec->extradata_size = descriptor->extradata_size;
        }
        if (st->codec->codec_type == AVMEDIA_TYPE_VIDEO) {
            container_ul = mxf_get_codec_ul(mxf_essence_container_uls, essence_container_ul);
            if (st->codec->codec_id == CODEC_ID_NONE)
                st->codec->codec_id = container_ul->id;
            st->codec->width = descriptor->width;
            st->codec->height = descriptor->height;
            if (st->codec->codec_id == CODEC_ID_RAWVIDEO)
                st->codec->pix_fmt = descriptor->pix_fmt;
            st->need_parsing = AVSTREAM_PARSE_HEADERS;
        } else if (st->codec->codec_type == AVMEDIA_TYPE_AUDIO) {
            container_ul = mxf_get_codec_ul(mxf_essence_container_uls, essence_container_ul);
            if (st->codec->codec_id == CODEC_ID_NONE)
                st->codec->codec_id = container_ul->id;
            st->codec->channels = descriptor->channels;
            st->codec->bits_per_coded_sample = descriptor->bits_per_sample;
            st->codec->sample_rate = descriptor->sample_rate.num / descriptor->sample_rate.den;
            /* TODO: implement CODEC_ID_RAWAUDIO */
            if (st->codec->codec_id == CODEC_ID_PCM_S16LE) {
                if (descriptor->bits_per_sample > 16 && descriptor->bits_per_sample <= 24)
                    st->codec->codec_id = CODEC_ID_PCM_S24LE;
                else if (descriptor->bits_per_sample == 32)
                    st->codec->codec_id = CODEC_ID_PCM_S32LE;
            } else if (st->codec->codec_id == CODEC_ID_PCM_S16BE) {
                if (descriptor->bits_per_sample > 16 && descriptor->bits_per_sample <= 24)
                    st->codec->codec_id = CODEC_ID_PCM_S24BE;
                else if (descriptor->bits_per_sample == 32)
                    st->codec->codec_id = CODEC_ID_PCM_S32BE;
            } else if (st->codec->codec_id == CODEC_ID_MP2) {
                st->need_parsing = AVSTREAM_PARSE_FULL;
            }
        }
        if (st->codec->codec_type != AVMEDIA_TYPE_DATA && (*essence_container_ul)[15] > 0x01) {
            av_log(mxf->fc, AV_LOG_WARNING, "only frame wrapped mappings are correctly supported\n");
            st->need_parsing = AVSTREAM_PARSE_FULL;
        }
    }
    return 0;
}

static const MXFMetadataReadTableEntry mxf_metadata_read_table[] = {
    { { 0x06,0x0E,0x2B,0x34,0x02,0x05,0x01,0x01,0x0d,0x01,0x02,0x01,0x01,0x05,0x01,0x00 }, mxf_read_primer_pack },
    { { 0x06,0x0E,0x2B,0x34,0x02,0x05,0x01,0x01,0x0d,0x01,0x02,0x01,0x01,0x02,0x01,0x00 }, mxf_read_partition_pack },
    { { 0x06,0x0E,0x2B,0x34,0x02,0x05,0x01,0x01,0x0d,0x01,0x02,0x01,0x01,0x02,0x02,0x00 }, mxf_read_partition_pack },
    { { 0x06,0x0E,0x2B,0x34,0x02,0x05,0x01,0x01,0x0d,0x01,0x02,0x01,0x01,0x02,0x03,0x00 }, mxf_read_partition_pack },
    { { 0x06,0x0E,0x2B,0x34,0x02,0x05,0x01,0x01,0x0d,0x01,0x02,0x01,0x01,0x02,0x04,0x00 }, mxf_read_partition_pack },
    { { 0x06,0x0E,0x2B,0x34,0x02,0x05,0x01,0x01,0x0d,0x01,0x02,0x01,0x01,0x03,0x01,0x00 }, mxf_read_partition_pack },
    { { 0x06,0x0E,0x2B,0x34,0x02,0x05,0x01,0x01,0x0d,0x01,0x02,0x01,0x01,0x03,0x02,0x00 }, mxf_read_partition_pack },
    { { 0x06,0x0E,0x2B,0x34,0x02,0x05,0x01,0x01,0x0d,0x01,0x02,0x01,0x01,0x03,0x03,0x00 }, mxf_read_partition_pack },
    { { 0x06,0x0E,0x2B,0x34,0x02,0x05,0x01,0x01,0x0d,0x01,0x02,0x01,0x01,0x03,0x04,0x00 }, mxf_read_partition_pack },
    { { 0x06,0x0E,0x2B,0x34,0x02,0x05,0x01,0x01,0x0d,0x01,0x02,0x01,0x01,0x04,0x02,0x00 }, mxf_read_partition_pack },
    { { 0x06,0x0E,0x2B,0x34,0x02,0x05,0x01,0x01,0x0d,0x01,0x02,0x01,0x01,0x04,0x04,0x00 }, mxf_read_partition_pack },
    { { 0x06,0x0E,0x2B,0x34,0x02,0x53,0x01,0x01,0x0d,0x01,0x01,0x01,0x01,0x01,0x18,0x00 }, mxf_read_content_storage, 0, AnyType },
    { { 0x06,0x0E,0x2B,0x34,0x02,0x53,0x01,0x01,0x0d,0x01,0x01,0x01,0x01,0x01,0x37,0x00 }, mxf_read_source_package, sizeof(MXFPackage), SourcePackage },
    { { 0x06,0x0E,0x2B,0x34,0x02,0x53,0x01,0x01,0x0d,0x01,0x01,0x01,0x01,0x01,0x36,0x00 }, mxf_read_material_package, sizeof(MXFPackage), MaterialPackage },
    { { 0x06,0x0E,0x2B,0x34,0x02,0x53,0x01,0x01,0x0d,0x01,0x01,0x01,0x01,0x01,0x0F,0x00 }, mxf_read_sequence, sizeof(MXFSequence), Sequence },
    { { 0x06,0x0E,0x2B,0x34,0x02,0x53,0x01,0x01,0x0d,0x01,0x01,0x01,0x01,0x01,0x11,0x00 }, mxf_read_source_clip, sizeof(MXFStructuralComponent), SourceClip },
    { { 0x06,0x0E,0x2B,0x34,0x02,0x53,0x01,0x01,0x0d,0x01,0x01,0x01,0x01,0x01,0x44,0x00 }, mxf_read_generic_descriptor, sizeof(MXFDescriptor), MultipleDescriptor },
    { { 0x06,0x0E,0x2B,0x34,0x02,0x53,0x01,0x01,0x0d,0x01,0x01,0x01,0x01,0x01,0x42,0x00 }, mxf_read_generic_descriptor, sizeof(MXFDescriptor), Descriptor }, /* Generic Sound */
    { { 0x06,0x0E,0x2B,0x34,0x02,0x53,0x01,0x01,0x0d,0x01,0x01,0x01,0x01,0x01,0x28,0x00 }, mxf_read_generic_descriptor, sizeof(MXFDescriptor), Descriptor }, /* CDCI */
    { { 0x06,0x0E,0x2B,0x34,0x02,0x53,0x01,0x01,0x0d,0x01,0x01,0x01,0x01,0x01,0x29,0x00 }, mxf_read_generic_descriptor, sizeof(MXFDescriptor), Descriptor }, /* RGBA */
    { { 0x06,0x0E,0x2B,0x34,0x02,0x53,0x01,0x01,0x0d,0x01,0x01,0x01,0x01,0x01,0x51,0x00 }, mxf_read_generic_descriptor, sizeof(MXFDescriptor), Descriptor }, /* MPEG 2 Video */
    { { 0x06,0x0E,0x2B,0x34,0x02,0x53,0x01,0x01,0x0d,0x01,0x01,0x01,0x01,0x01,0x48,0x00 }, mxf_read_generic_descriptor, sizeof(MXFDescriptor), Descriptor }, /* Wave */
    { { 0x06,0x0E,0x2B,0x34,0x02,0x53,0x01,0x01,0x0d,0x01,0x01,0x01,0x01,0x01,0x47,0x00 }, mxf_read_generic_descriptor, sizeof(MXFDescriptor), Descriptor }, /* AES3 */
    { { 0x06,0x0E,0x2B,0x34,0x02,0x53,0x01,0x01,0x0d,0x01,0x01,0x01,0x01,0x01,0x3A,0x00 }, mxf_read_track, sizeof(MXFTrack), Track }, /* Static Track */
    { { 0x06,0x0E,0x2B,0x34,0x02,0x53,0x01,0x01,0x0d,0x01,0x01,0x01,0x01,0x01,0x3B,0x00 }, mxf_read_track, sizeof(MXFTrack), Track }, /* Generic Track */
    { { 0x06,0x0E,0x2B,0x34,0x02,0x53,0x01,0x01,0x0d,0x01,0x04,0x01,0x02,0x02,0x00,0x00 }, mxf_read_cryptographic_context, sizeof(MXFCryptoContext), CryptoContext },
    { { 0x06,0x0E,0x2B,0x34,0x02,0x53,0x01,0x01,0x0d,0x01,0x02,0x01,0x01,0x10,0x01,0x00 }, mxf_read_index_table_segment, sizeof(MXFIndexTableSegment), IndexTableSegment },
    { { 0x00,0x00,0x00,0x00,0x00,0x00,0x00,0x00,0x00,0x00,0x00,0x00,0x00,0x00,0x00,0x00 }, NULL, 0, AnyType },
};

static int mxf_read_local_tags(MXFContext *mxf, KLVPacket *klv, MXFMetadataReadFunc *read_child, int ctx_size, enum MXFMetadataSetType type)
{
    AVIOContext *pb = mxf->fc->pb;
    MXFMetadataSet *ctx = ctx_size ? av_mallocz(ctx_size) : mxf;
    uint64_t klv_end = avio_tell(pb) + klv->length;

    if (!ctx)
        return -1;
    while (avio_tell(pb) + 4 < klv_end) {
        int tag = avio_rb16(pb);
        int size = avio_rb16(pb); /* KLV specified by 0x53 */
        uint64_t next = avio_tell(pb) + size;
        UID uid = {0};

        av_dlog(mxf->fc, "local tag %#04x size %d\n", tag, size);
        if (!size) { /* ignore empty tag, needed for some files with empty UMID tag */
            av_log(mxf->fc, AV_LOG_ERROR, "local tag %#04x with 0 size\n", tag);
            continue;
        }
        if (tag > 0x7FFF) { /* dynamic tag */
            int i;
            for (i = 0; i < mxf->local_tags_count; i++) {
                int local_tag = AV_RB16(mxf->local_tags+i*18);
                if (local_tag == tag) {
                    memcpy(uid, mxf->local_tags+i*18+2, 16);
                    av_dlog(mxf->fc, "local tag %#04x\n", local_tag);
                    PRINT_KEY(mxf->fc, "uid", uid);
                }
            }
        }
        if (ctx_size && tag == 0x3C0A)
            avio_read(pb, ctx->uid, 16);
        else if (read_child(ctx, pb, tag, size, uid) < 0)
            return -1;

        avio_seek(pb, next, SEEK_SET);
    }
    if (ctx_size) ctx->type = type;
    return ctx_size ? mxf_add_metadata_set(mxf, ctx) : 0;
}

static int mxf_read_header(AVFormatContext *s, AVFormatParameters *ap)
{
    MXFContext *mxf = s->priv_data;
    KLVPacket klv;

    if (!mxf_read_sync(s->pb, mxf_header_partition_pack_key, 14)) {
        av_log(s, AV_LOG_ERROR, "could not find header partition pack key\n");
        return -1;
    }
    avio_seek(s->pb, -14, SEEK_CUR);
    mxf->fc = s;
    while (!url_feof(s->pb)) {
        const MXFMetadataReadTableEntry *metadata;

        if (klv_read_packet(&klv, s->pb) < 0)
            return -1;
        PRINT_KEY(s, "read header", klv.key);
        av_dlog(s, "size %"PRIu64" offset %#"PRIx64"\n", klv.length, klv.offset);
        if (IS_KLV_KEY(klv.key, mxf_encrypted_triplet_key) ||
            IS_KLV_KEY(klv.key, mxf_essence_element_key)) {
            /* FIXME avoid seek */
            avio_seek(s->pb, klv.offset, SEEK_SET);
            break;
        }

        for (metadata = mxf_metadata_read_table; metadata->read; metadata++) {
            if (IS_KLV_KEY(klv.key, metadata->key)) {
                int res;
                if (klv.key[5] == 0x53) {
                    res = mxf_read_local_tags(mxf, &klv, metadata->read, metadata->ctx_size, metadata->type);
                } else {
                    uint64_t next = avio_tell(s->pb) + klv.length;
                    res = metadata->read(mxf, s->pb, 0, 0, klv.key);
                    avio_seek(s->pb, next, SEEK_SET);
                }
                if (res < 0) {
                    av_log(s, AV_LOG_ERROR, "error reading header metadata\n");
                    return -1;
                }
                break;
            }
        }
        if (!metadata->read)
            avio_skip(s->pb, klv.length);
    }
    return mxf_parse_structural_metadata(mxf);
}

static int mxf_read_close(AVFormatContext *s)
{
    MXFContext *mxf = s->priv_data;
    int i;

    av_freep(&mxf->packages_refs);

    for (i = 0; i < s->nb_streams; i++)
        s->streams[i]->priv_data = NULL;

    for (i = 0; i < mxf->metadata_sets_count; i++) {
        switch (mxf->metadata_sets[i]->type) {
        case MultipleDescriptor:
            av_freep(&((MXFDescriptor *)mxf->metadata_sets[i])->sub_descriptors_refs);
            break;
        case Sequence:
            av_freep(&((MXFSequence *)mxf->metadata_sets[i])->structural_components_refs);
            break;
        case SourcePackage:
        case MaterialPackage:
            av_freep(&((MXFPackage *)mxf->metadata_sets[i])->tracks_refs);
            break;
        default:
            break;
        }
        av_freep(&mxf->metadata_sets[i]);
    }
    av_freep(&mxf->partitions);
    av_freep(&mxf->metadata_sets);
    av_freep(&mxf->aesc);
    av_freep(&mxf->local_tags);
    return 0;
}

static int mxf_probe(AVProbeData *p) {
    uint8_t *bufp = p->buf;
    uint8_t *end = p->buf + p->buf_size;

    if (p->buf_size < sizeof(mxf_header_partition_pack_key))
        return 0;

    /* Must skip Run-In Sequence and search for MXF header partition pack key SMPTE 377M 5.5 */
    end -= sizeof(mxf_header_partition_pack_key);
    for (; bufp < end; bufp++) {
        if (IS_KLV_KEY(bufp, mxf_header_partition_pack_key))
            return AVPROBE_SCORE_MAX;
    }
    return 0;
}

/* rudimentary byte seek */
/* XXX: use MXF Index */
static int mxf_read_seek(AVFormatContext *s, int stream_index, int64_t sample_time, int flags)
{
    AVStream *st = s->streams[stream_index];
    int64_t seconds;

    if (!s->bit_rate)
        return -1;
    if (sample_time < 0)
        sample_time = 0;
    seconds = av_rescale(sample_time, st->time_base.num, st->time_base.den);
<<<<<<< HEAD
    if (avio_seek(s->pb, (s->bit_rate * seconds) >> 3, SEEK_SET) < 0)
        return -1;
    av_update_cur_dts(s, st, sample_time);
=======
    avio_seek(s->pb, (s->bit_rate * seconds) >> 3, SEEK_SET);
    ff_update_cur_dts(s, st, sample_time);
>>>>>>> 61856d06
    return 0;
}

AVInputFormat ff_mxf_demuxer = {
    .name           = "mxf",
    .long_name      = NULL_IF_CONFIG_SMALL("Material eXchange Format"),
    .priv_data_size = sizeof(MXFContext),
    .read_probe     = mxf_probe,
    .read_header    = mxf_read_header,
    .read_packet    = mxf_read_packet,
    .read_close     = mxf_read_close,
    .read_seek      = mxf_read_seek,
};<|MERGE_RESOLUTION|>--- conflicted
+++ resolved
@@ -1140,14 +1140,9 @@
     if (sample_time < 0)
         sample_time = 0;
     seconds = av_rescale(sample_time, st->time_base.num, st->time_base.den);
-<<<<<<< HEAD
     if (avio_seek(s->pb, (s->bit_rate * seconds) >> 3, SEEK_SET) < 0)
         return -1;
-    av_update_cur_dts(s, st, sample_time);
-=======
-    avio_seek(s->pb, (s->bit_rate * seconds) >> 3, SEEK_SET);
     ff_update_cur_dts(s, st, sample_time);
->>>>>>> 61856d06
     return 0;
 }
 
