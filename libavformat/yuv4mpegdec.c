--- conflicted
+++ resolved
@@ -40,10 +40,6 @@
     enum AVChromaLocation chroma_sample_location = AVCHROMA_LOC_UNSPECIFIED;
     enum AVFieldOrder field_order = AV_FIELD_UNKNOWN;
     AVStream *st;
-<<<<<<< HEAD
-    enum AVFieldOrder field_order = AV_FIELD_UNKNOWN;
-=======
->>>>>>> 08fa34bf
 
     for (i = 0; i < MAX_YUV4_HEADER; i++) {
         header[i] = avio_r8(pb);
