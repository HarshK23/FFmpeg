--- conflicted
+++ resolved
@@ -59,49 +59,19 @@
         return AVERROR(ENOMEM);
 
     st->duration            = (size * 8) / bps;
-<<<<<<< HEAD
-    st->codec->codec_type   = AVMEDIA_TYPE_AUDIO;
-    st->codec->codec_tag    = id;
-    st->codec->codec_id     = codec;
-    st->codec->channels     = 1;
-    st->codec->channel_layout = AV_CH_LAYOUT_MONO;
-    st->codec->sample_rate  = rate;
-    st->codec->block_align  = 1;
-=======
     st->codecpar->codec_type   = AVMEDIA_TYPE_AUDIO;
     st->codecpar->codec_tag    = id;
     st->codecpar->codec_id     = codec;
     st->codecpar->channels     = 1;
     st->codecpar->channel_layout = AV_CH_LAYOUT_MONO;
     st->codecpar->sample_rate  = rate;
->>>>>>> 9200514a
+    st->codecpar->block_align  = 1;
 
     avpriv_set_pts_info(st, 64, 1, rate);
 
     return 0;
 }
 
-<<<<<<< HEAD
-=======
-#define BLOCK_SIZE 1024 /* in samples */
-
-static int rso_read_packet(AVFormatContext *s, AVPacket *pkt)
-{
-    int bps = av_get_bits_per_sample(s->streams[0]->codecpar->codec_id);
-    int ret = av_get_packet(s->pb, pkt, BLOCK_SIZE * bps >> 3);
-
-    if (ret < 0)
-        return ret;
-
-    pkt->stream_index = 0;
-
-    /* note: we need to modify the packet size here to handle the last packet */
-    pkt->size = ret;
-
-    return 0;
-}
-
->>>>>>> 9200514a
 AVInputFormat ff_rso_demuxer = {
     .name           =   "rso",
     .long_name      =   NULL_IF_CONFIG_SMALL("Lego Mindstorms RSO"),
