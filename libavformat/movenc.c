--- conflicted
+++ resolved
@@ -2220,16 +2220,12 @@
         }
         avio_wb32(pb, 0x00010000);
     } else {
-<<<<<<< HEAD
-        av_assert0(av_rescale_rnd(track->cluster[0].dts, MOV_TIMESCALE, track->timescale, AV_ROUND_DOWN) <= 0);
-        start_ct  = -FFMIN(track->cluster[0].dts, 0); //FFMIN needed due to rounding
-=======
         /* Avoid accidentally ending up with start_ct = -1 which has got a
          * special meaning. Normally start_ct should end up positive or zero
          * here, but use FFMIN in case dts is a a small positive integer
          * rounded to 0 when represented in MOV_TIMESCALE units. */
+        av_assert0(av_rescale_rnd(track->cluster[0].dts, MOV_TIMESCALE, track->timescale, AV_ROUND_DOWN) <= 0);
         start_ct  = -FFMIN(track->cluster[0].dts, 0);
->>>>>>> 72f80161
         duration += delay;
     }
 
