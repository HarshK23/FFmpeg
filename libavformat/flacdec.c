/*
 * Raw FLAC demuxer
 * Copyright (c) 2001 Fabrice Bellard
 *
 * This file is part of FFmpeg.
 *
 * FFmpeg is free software; you can redistribute it and/or
 * modify it under the terms of the GNU Lesser General Public
 * License as published by the Free Software Foundation; either
 * version 2.1 of the License, or (at your option) any later version.
 *
 * FFmpeg is distributed in the hope that it will be useful,
 * but WITHOUT ANY WARRANTY; without even the implied warranty of
 * MERCHANTABILITY or FITNESS FOR A PARTICULAR PURPOSE.  See the GNU
 * Lesser General Public License for more details.
 *
 * You should have received a copy of the GNU Lesser General Public
 * License along with FFmpeg; if not, write to the Free Software
 * Foundation, Inc., 51 Franklin Street, Fifth Floor, Boston, MA 02110-1301 USA
 */

#include "libavcodec/flac.h"
#include "avformat.h"
#include "id3v2.h"
#include "internal.h"
#include "rawdec.h"
#include "oggdec.h"
#include "vorbiscomment.h"
#include "libavcodec/bytestream.h"

#define RETURN_ERROR(code) do { ret = (code); goto fail; } while (0)

static int parse_picture(AVFormatContext *s, uint8_t *buf, int buf_size)
{
    const CodecMime *mime = ff_id3v2_mime_tags;
    enum  AVCodecID      id = AV_CODEC_ID_NONE;
    AVBufferRef *data = NULL;
    uint8_t mimetype[64], *desc = NULL;
    AVIOContext *pb = NULL;
    AVStream *st;
    int type, width, height;
    int len, ret = 0;

    pb = avio_alloc_context(buf, buf_size, 0, NULL, NULL, NULL, NULL);
    if (!pb)
        return AVERROR(ENOMEM);

    /* read the picture type */
    type      = avio_rb32(pb);
    if (type >= FF_ARRAY_ELEMS(ff_id3v2_picture_types) || type < 0) {
        av_log(s, AV_LOG_ERROR, "Invalid picture type: %d.\n", type);
        if (s->error_recognition & AV_EF_EXPLODE) {
            RETURN_ERROR(AVERROR_INVALIDDATA);
        }
        type = 0;
    }

    /* picture mimetype */
    len  = avio_rb32(pb);
    if (len <= 0 ||
        avio_read(pb, mimetype, FFMIN(len, sizeof(mimetype) - 1)) != len) {
        av_log(s, AV_LOG_ERROR, "Could not read mimetype from an attached "
               "picture.\n");
        if (s->error_recognition & AV_EF_EXPLODE)
            ret = AVERROR_INVALIDDATA;
        goto fail;
    }
    mimetype[len] = 0;

    while (mime->id != AV_CODEC_ID_NONE) {
        if (!strncmp(mime->str, mimetype, sizeof(mimetype))) {
            id = mime->id;
            break;
        }
        mime++;
    }
    if (id == AV_CODEC_ID_NONE) {
        av_log(s, AV_LOG_ERROR, "Unknown attached picture mimetype: %s.\n",
               mimetype);
        if (s->error_recognition & AV_EF_EXPLODE)
            ret = AVERROR_INVALIDDATA;
        goto fail;
    }

    /* picture description */
    len = avio_rb32(pb);
    if (len > 0) {
        if (!(desc = av_malloc(len + 1))) {
            RETURN_ERROR(AVERROR(ENOMEM));
        }

        if (avio_read(pb, desc, len) != len) {
            av_log(s, AV_LOG_ERROR, "Error reading attached picture description.\n");
            if (s->error_recognition & AV_EF_EXPLODE)
                ret = AVERROR(EIO);
            goto fail;
        }
        desc[len] = 0;
    }

    /* picture metadata */
    width  = avio_rb32(pb);
    height = avio_rb32(pb);
    avio_skip(pb, 8);

    /* picture data */
    len = avio_rb32(pb);
    if (len <= 0) {
        av_log(s, AV_LOG_ERROR, "Invalid attached picture size: %d.\n", len);
        if (s->error_recognition & AV_EF_EXPLODE)
            ret = AVERROR_INVALIDDATA;
        goto fail;
    }
<<<<<<< HEAD
    if (!(data = av_malloc(len))) {
        RETURN_ERROR(AVERROR(ENOMEM));
=======
    if (!(data = av_buffer_alloc(len))) {
        ret = AVERROR(ENOMEM);
        goto fail;
>>>>>>> 1afddbe5
    }
    if (avio_read(pb, data->data, len) != len) {
        av_log(s, AV_LOG_ERROR, "Error reading attached picture data.\n");
        if (s->error_recognition & AV_EF_EXPLODE)
            ret = AVERROR(EIO);
        goto fail;
    }

    st = avformat_new_stream(s, NULL);
    if (!st) {
        RETURN_ERROR(AVERROR(ENOMEM));
    }

    av_init_packet(&st->attached_pic);
    st->attached_pic.buf          = data;
    st->attached_pic.data         = data->data;
    st->attached_pic.size         = len;
    st->attached_pic.stream_index = st->index;
    st->attached_pic.flags       |= AV_PKT_FLAG_KEY;

    st->disposition      |= AV_DISPOSITION_ATTACHED_PIC;
    st->codec->codec_type = AVMEDIA_TYPE_VIDEO;
    st->codec->codec_id   = id;
    st->codec->width      = width;
    st->codec->height     = height;
    av_dict_set(&st->metadata, "comment", ff_id3v2_picture_types[type], 0);
    if (desc)
        av_dict_set(&st->metadata, "title",   desc, AV_DICT_DONT_STRDUP_VAL);

    av_freep(&pb);

    return 0;

fail:
    av_buffer_unref(&data);
    av_freep(&desc);
    av_freep(&pb);
    return ret;

}

static int flac_read_header(AVFormatContext *s)
{
    int ret, metadata_last=0, metadata_type, metadata_size, found_streaminfo=0;
    uint8_t header[4];
    uint8_t *buffer=NULL;
    AVStream *st = avformat_new_stream(s, NULL);
    if (!st)
        return AVERROR(ENOMEM);
    st->codec->codec_type = AVMEDIA_TYPE_AUDIO;
    st->codec->codec_id = AV_CODEC_ID_FLAC;
    st->need_parsing = AVSTREAM_PARSE_FULL_RAW;
    /* the parameters will be extracted from the compressed bitstream */

    /* if fLaC marker is not found, assume there is no header */
    if (avio_rl32(s->pb) != MKTAG('f','L','a','C')) {
        avio_seek(s->pb, -4, SEEK_CUR);
        return 0;
    }

    /* process metadata blocks */
    while (!url_feof(s->pb) && !metadata_last) {
        avio_read(s->pb, header, 4);
        avpriv_flac_parse_block_header(header, &metadata_last, &metadata_type,
                                   &metadata_size);
        switch (metadata_type) {
        /* allocate and read metadata block for supported types */
        case FLAC_METADATA_TYPE_STREAMINFO:
        case FLAC_METADATA_TYPE_CUESHEET:
        case FLAC_METADATA_TYPE_PICTURE:
        case FLAC_METADATA_TYPE_VORBIS_COMMENT:
            buffer = av_mallocz(metadata_size + FF_INPUT_BUFFER_PADDING_SIZE);
            if (!buffer) {
                return AVERROR(ENOMEM);
            }
            if (avio_read(s->pb, buffer, metadata_size) != metadata_size) {
                RETURN_ERROR(AVERROR(EIO));
            }
            break;
        /* skip metadata block for unsupported types */
        default:
            ret = avio_skip(s->pb, metadata_size);
            if (ret < 0)
                return ret;
        }

        if (metadata_type == FLAC_METADATA_TYPE_STREAMINFO) {
            FLACStreaminfo si;
            /* STREAMINFO can only occur once */
            if (found_streaminfo) {
                RETURN_ERROR(AVERROR_INVALIDDATA);
            }
            if (metadata_size != FLAC_STREAMINFO_SIZE) {
                RETURN_ERROR(AVERROR_INVALIDDATA);
            }
            found_streaminfo = 1;
            st->codec->extradata      = buffer;
            st->codec->extradata_size = metadata_size;
            buffer = NULL;

            /* get codec params from STREAMINFO header */
            avpriv_flac_parse_streaminfo(st->codec, &si, st->codec->extradata);

            /* set time base and duration */
            if (si.samplerate > 0) {
                avpriv_set_pts_info(st, 64, 1, si.samplerate);
                if (si.samples > 0)
                    st->duration = si.samples;
            }
        } else if (metadata_type == FLAC_METADATA_TYPE_CUESHEET) {
            uint8_t isrc[13];
            uint64_t start;
            const uint8_t *offset;
            int i, chapters, track, ti;
            if (metadata_size < 431)
                RETURN_ERROR(AVERROR_INVALIDDATA);
            offset = buffer + 395;
            chapters = bytestream_get_byte(&offset) - 1;
            if (chapters <= 0)
                RETURN_ERROR(AVERROR_INVALIDDATA);
            for (i = 0; i < chapters; i++) {
                if (offset + 36 - buffer > metadata_size)
                    RETURN_ERROR(AVERROR_INVALIDDATA);
                start = bytestream_get_be64(&offset);
                track = bytestream_get_byte(&offset);
                bytestream_get_buffer(&offset, isrc, 12);
                isrc[12] = 0;
                offset += 14;
                ti = bytestream_get_byte(&offset);
                if (ti <= 0) RETURN_ERROR(AVERROR_INVALIDDATA);
                offset += ti * 12;
                avpriv_new_chapter(s, track, st->time_base, start, AV_NOPTS_VALUE, isrc);
            }
            av_freep(&buffer);
        } else if (metadata_type == FLAC_METADATA_TYPE_PICTURE) {
            ret = parse_picture(s, buffer, metadata_size);
            av_freep(&buffer);
            if (ret < 0) {
                av_log(s, AV_LOG_ERROR, "Error parsing attached picture.\n");
                return ret;
            }
        } else {
            /* STREAMINFO must be the first block */
            if (!found_streaminfo) {
                RETURN_ERROR(AVERROR_INVALIDDATA);
            }
            /* process supported blocks other than STREAMINFO */
            if (metadata_type == FLAC_METADATA_TYPE_VORBIS_COMMENT) {
                if (ff_vorbis_comment(s, &s->metadata, buffer, metadata_size)) {
                    av_log(s, AV_LOG_WARNING, "error parsing VorbisComment metadata\n");
                }
            }
            av_freep(&buffer);
        }
    }

    return 0;

fail:
    av_free(buffer);
    return ret;
}

static int flac_probe(AVProbeData *p)
{
    const uint8_t *bufptr = p->buf;
    const uint8_t *end    = p->buf + p->buf_size;

    if(bufptr > end-4 || memcmp(bufptr, "fLaC", 4)) return 0;
    else                                            return AVPROBE_SCORE_MAX/2;
}

AVInputFormat ff_flac_demuxer = {
    .name           = "flac",
    .long_name      = NULL_IF_CONFIG_SMALL("raw FLAC"),
    .read_probe     = flac_probe,
    .read_header    = flac_read_header,
    .read_packet    = ff_raw_read_partial_packet,
    .flags          = AVFMT_GENERIC_INDEX,
    .extensions     = "flac",
    .raw_codec_id   = AV_CODEC_ID_FLAC,
};<|MERGE_RESOLUTION|>--- conflicted
+++ resolved
@@ -111,14 +111,8 @@
             ret = AVERROR_INVALIDDATA;
         goto fail;
     }
-<<<<<<< HEAD
-    if (!(data = av_malloc(len))) {
+    if (!(data = av_buffer_alloc(len))) {
         RETURN_ERROR(AVERROR(ENOMEM));
-=======
-    if (!(data = av_buffer_alloc(len))) {
-        ret = AVERROR(ENOMEM);
-        goto fail;
->>>>>>> 1afddbe5
     }
     if (avio_read(pb, data->data, len) != len) {
         av_log(s, AV_LOG_ERROR, "Error reading attached picture data.\n");
