/*
 * General DV muxer/demuxer
 * Copyright (c) 2003 Roman Shaposhnik
 *
 * Many thanks to Dan Dennedy <dan@dennedy.org> for providing wealth
 * of DV technical info.
 *
 * Raw DV format
 * Copyright (c) 2002 Fabrice Bellard
 *
 * 50 Mbps (DVCPRO50) support
 * Copyright (c) 2006 Daniel Maas <dmaas@maasdigital.com>
 *
 * This file is part of FFmpeg.
 *
 * FFmpeg is free software; you can redistribute it and/or
 * modify it under the terms of the GNU Lesser General Public
 * License as published by the Free Software Foundation; either
 * version 2.1 of the License, or (at your option) any later version.
 *
 * FFmpeg is distributed in the hope that it will be useful,
 * but WITHOUT ANY WARRANTY; without even the implied warranty of
 * MERCHANTABILITY or FITNESS FOR A PARTICULAR PURPOSE.  See the GNU
 * Lesser General Public License for more details.
 *
 * You should have received a copy of the GNU Lesser General Public
 * License along with FFmpeg; if not, write to the Free Software
 * Foundation, Inc., 51 Franklin Street, Fifth Floor, Boston, MA 02110-1301 USA
 */
#include <time.h>
#include <stdarg.h>

#include "avformat.h"
#include "internal.h"
#include "libavcodec/dv_profile.h"
#include "libavcodec/dv.h"
#include "dv.h"
#include "libavutil/fifo.h"
#include "libavutil/mathematics.h"
#include "libavutil/intreadwrite.h"
#include "libavutil/opt.h"
#include "libavutil/timecode.h"

#define MAX_AUDIO_FRAME_SIZE 192000 // 1 second of 48khz 32-bit audio

struct DVMuxContext {
    AVClass          *av_class;
    const AVDVProfile*  sys;           /* current DV profile, e.g.: 525/60, 625/50 */
    int               n_ast;         /* number of stereo audio streams (up to 2) */
    AVStream         *ast[2];        /* stereo audio streams */
    AVFifoBuffer     *audio_data[2]; /* FIFO for storing excessive amounts of PCM */
    int               frames;        /* current frame number */
    int64_t           start_time;    /* recording start time */
    int               has_audio;     /* frame under construction has audio */
    int               has_video;     /* frame under construction has video */
    uint8_t           frame_buf[DV_MAX_FRAME_SIZE]; /* frame under construction */
    AVTimecode        tc;            /* timecode context */
};

static const int dv_aaux_packs_dist[12][9] = {
    { 0xff, 0xff, 0xff, 0x50, 0x51, 0x52, 0x53, 0xff, 0xff },
    { 0x50, 0x51, 0x52, 0x53, 0xff, 0xff, 0xff, 0xff, 0xff },
    { 0xff, 0xff, 0xff, 0x50, 0x51, 0x52, 0x53, 0xff, 0xff },
    { 0x50, 0x51, 0x52, 0x53, 0xff, 0xff, 0xff, 0xff, 0xff },
    { 0xff, 0xff, 0xff, 0x50, 0x51, 0x52, 0x53, 0xff, 0xff },
    { 0x50, 0x51, 0x52, 0x53, 0xff, 0xff, 0xff, 0xff, 0xff },
    { 0xff, 0xff, 0xff, 0x50, 0x51, 0x52, 0x53, 0xff, 0xff },
    { 0x50, 0x51, 0x52, 0x53, 0xff, 0xff, 0xff, 0xff, 0xff },
    { 0xff, 0xff, 0xff, 0x50, 0x51, 0x52, 0x53, 0xff, 0xff },
    { 0x50, 0x51, 0x52, 0x53, 0xff, 0xff, 0xff, 0xff, 0xff },
    { 0xff, 0xff, 0xff, 0x50, 0x51, 0x52, 0x53, 0xff, 0xff },
    { 0x50, 0x51, 0x52, 0x53, 0xff, 0xff, 0xff, 0xff, 0xff },
};

static int dv_audio_frame_size(const AVDVProfile* sys, int frame, int sample_rate)
{
    if ((sys->time_base.den == 25 || sys->time_base.den == 50) && sys->time_base.num == 1) {
        if      (sample_rate == 32000) return 1280;
        else if (sample_rate == 44100) return 1764;
        else                           return 1920;
    }

    av_assert0(sample_rate == 48000);

    return sys->audio_samples_dist[frame % (sizeof(sys->audio_samples_dist) /
                                            sizeof(sys->audio_samples_dist[0]))];
}

static int dv_write_pack(enum dv_pack_type pack_id, DVMuxContext *c, uint8_t* buf, ...)
{
    struct tm tc;
    time_t ct;
    uint32_t timecode;
    va_list ap;
    int audio_type = 0;
    int channel;

    buf[0] = (uint8_t)pack_id;
    switch (pack_id) {
    case dv_timecode:
        timecode  = av_timecode_get_smpte_from_framenum(&c->tc, c->frames);
        timecode |= 1<<23 | 1<<15 | 1<<7 | 1<<6; // biphase and binary group flags
        AV_WB32(buf + 1, timecode);
        break;
    case dv_audio_source:  /* AAUX source pack */
        va_start(ap, buf);
        channel = va_arg(ap, int);
        if (c->ast[channel]->codecpar->sample_rate == 44100) {
            audio_type = 1;
        } else if (c->ast[channel]->codecpar->sample_rate == 32000)
            audio_type = 2;
        buf[1] = (1 << 7) | /* locked mode -- SMPTE only supports locked mode */
                 (1 << 6) | /* reserved -- always 1 */
                 (dv_audio_frame_size(c->sys, c->frames, c->ast[channel]->codecpar->sample_rate) -
                  c->sys->audio_min_samples[audio_type]);
                            /* # of samples      */
        buf[2] = (0 << 7) | /* multi-stereo      */
                 (0 << 5) | /* #of audio channels per block: 0 -- 1 channel */
                 (0 << 4) | /* pair bit: 0 -- one pair of channels */
                 !!va_arg(ap, int); /* audio mode        */
        buf[3] = (1 << 7) | /* res               */
                 (1 << 6) | /* multi-language flag */
                 (c->sys->dsf << 5) | /*  system: 60fields/50fields */
                 (c->sys->n_difchan & 2); /* definition: 0 -- 25Mbps, 2 -- 50Mbps */
        buf[4] = (1 << 7) | /* emphasis: 1 -- off */
                 (0 << 6) | /* emphasis time constant: 0 -- reserved */
<<<<<<< HEAD
                 (audio_type << 3) | /* frequency: 0 -- 48kHz, 1 -- 44,1kHz, 2 -- 32kHz */
                  0;        /* quantization: 0 -- 16bit linear, 1 -- 12bit nonlinear */

=======
                 (0 << 3) | /* frequency: 0 -- 48kHz, 1 -- 44,1kHz, 2 -- 32kHz */
                  0;        /* quantization: 0 -- 16-bit linear, 1 -- 12-bit nonlinear */
>>>>>>> 41ed7ab4
        va_end(ap);
        break;
    case dv_audio_control:
        buf[1] = (0 << 6) | /* copy protection: 0 -- unrestricted */
                 (1 << 4) | /* input source: 1 -- digital input */
                 (3 << 2) | /* compression: 3 -- no information */
                  0;        /* misc. info/SMPTE emphasis off */
        buf[2] = (1 << 7) | /* recording start point: 1 -- no */
                 (1 << 6) | /* recording end point: 1 -- no */
                 (1 << 3) | /* recording mode: 1 -- original */
                  7;
        buf[3] = (1 << 7) | /* direction: 1 -- forward */
                 (c->sys->pix_fmt == AV_PIX_FMT_YUV420P ? 0x20 : /* speed */
                                                       c->sys->ltc_divisor * 4);
        buf[4] = (1 << 7) | /* reserved -- always 1 */
                  0x7f;     /* genre category */
        break;
    case dv_audio_recdate:
    case dv_video_recdate:  /* VAUX recording date */
        ct = c->start_time + av_rescale_rnd(c->frames, c->sys->time_base.num,
                                            c->sys->time_base.den, AV_ROUND_DOWN);
        ff_brktimegm(ct, &tc);
        buf[1] = 0xff; /* ds, tm, tens of time zone, units of time zone */
                       /* 0xff is very likely to be "unknown" */
        buf[2] = (3 << 6) | /* reserved -- always 1 */
                 ((tc.tm_mday / 10) << 4) | /* Tens of day */
                 (tc.tm_mday % 10);         /* Units of day */
        buf[3] = /* we set high 4 bits to 0, shouldn't we set them to week? */
                 ((tc.tm_mon / 10) << 4) |    /* Tens of month */
                 (tc.tm_mon  % 10);           /* Units of month */
        buf[4] = (((tc.tm_year % 100) / 10) << 4) | /* Tens of year */
                 (tc.tm_year % 10);                 /* Units of year */
        break;
    case dv_audio_rectime:  /* AAUX recording time */
    case dv_video_rectime:  /* VAUX recording time */
        ct = c->start_time + av_rescale_rnd(c->frames, c->sys->time_base.num,
                                                       c->sys->time_base.den, AV_ROUND_DOWN);
        ff_brktimegm(ct, &tc);
        buf[1] = (3 << 6) | /* reserved -- always 1 */
                 0x3f; /* tens of frame, units of frame: 0x3f - "unknown" ? */
        buf[2] = (1 << 7) | /* reserved -- always 1 */
                 ((tc.tm_sec / 10) << 4) | /* Tens of seconds */
                 (tc.tm_sec % 10);         /* Units of seconds */
        buf[3] = (1 << 7) | /* reserved -- always 1 */
                 ((tc.tm_min / 10) << 4) | /* Tens of minutes */
                 (tc.tm_min % 10);         /* Units of minutes */
        buf[4] = (3 << 6) | /* reserved -- always 1 */
                 ((tc.tm_hour / 10) << 4) | /* Tens of hours */
                 (tc.tm_hour % 10);         /* Units of hours */
        break;
    default:
        buf[1] = buf[2] = buf[3] = buf[4] = 0xff;
    }
    return 5;
}

static void dv_inject_audio(DVMuxContext *c, int channel, uint8_t* frame_ptr)
{
    int i, j, d, of, size;
    size = 4 * dv_audio_frame_size(c->sys, c->frames, c->ast[channel]->codecpar->sample_rate);
    frame_ptr += channel * c->sys->difseg_size * 150 * 80;
    for (i = 0; i < c->sys->difseg_size; i++) {
        frame_ptr += 6 * 80; /* skip DIF segment header */
        for (j = 0; j < 9; j++) {
            dv_write_pack(dv_aaux_packs_dist[i][j], c, &frame_ptr[3], channel, i >= c->sys->difseg_size/2);
            for (d = 8; d < 80; d+=2) {
                of = c->sys->audio_shuffle[i][j] + (d - 8)/2 * c->sys->audio_stride;
                if (of*2 >= size)
                    continue;

                frame_ptr[d]   = *av_fifo_peek2(c->audio_data[channel], of*2+1); // FIXME: maybe we have to admit
                frame_ptr[d+1] = *av_fifo_peek2(c->audio_data[channel], of*2);   //        that DV is a big-endian PCM
            }
            frame_ptr += 16 * 80; /* 15 Video DIFs + 1 Audio DIF */
        }
    }
}

static void dv_inject_metadata(DVMuxContext *c, uint8_t* frame)
{
    int j, k;
    uint8_t* buf;

    for (buf = frame; buf < frame + c->sys->frame_size; buf += 150 * 80) {
        /* DV subcode: 2nd and 3d DIFs */
        for (j = 80; j < 80 * 3; j += 80) {
            for (k = 6; k < 6 * 8; k += 8)
                dv_write_pack(dv_timecode, c, &buf[j+k]);

            if (((long)(buf-frame)/(c->sys->frame_size/(c->sys->difseg_size*c->sys->n_difchan))%c->sys->difseg_size) > 5) { /* FIXME: is this really needed ? */
                dv_write_pack(dv_video_recdate, c, &buf[j+14]);
                dv_write_pack(dv_video_rectime, c, &buf[j+22]);
                dv_write_pack(dv_video_recdate, c, &buf[j+38]);
                dv_write_pack(dv_video_rectime, c, &buf[j+46]);
            }
        }

        /* DV VAUX: 4th, 5th and 6th 3DIFs */
        for (j = 80*3 + 3; j < 80*6; j += 80) {
            dv_write_pack(dv_video_recdate, c, &buf[j+5*2]);
            dv_write_pack(dv_video_rectime, c, &buf[j+5*3]);
            dv_write_pack(dv_video_recdate, c, &buf[j+5*11]);
            dv_write_pack(dv_video_rectime, c, &buf[j+5*12]);
        }
    }
}

/*
 * The following 3 functions constitute our interface to the world
 */

static int dv_assemble_frame(AVFormatContext *s,
                             DVMuxContext *c, AVStream* st,
                             uint8_t* data, int data_size, uint8_t** frame)
{
    int i, reqasize;

    *frame = &c->frame_buf[0];

    switch (st->codecpar->codec_type) {
    case AVMEDIA_TYPE_VIDEO:
        /* FIXME: we have to have more sensible approach than this one */
        if (c->has_video)
            av_log(s, AV_LOG_ERROR, "Can't process DV frame #%d. Insufficient audio data or severe sync problem.\n", c->frames);
        if (data_size != c->sys->frame_size) {
            av_log(s, AV_LOG_ERROR, "Unexpected frame size, %d != %d\n",
                   data_size, c->sys->frame_size);
            return AVERROR(ENOSYS);
        }

        memcpy(*frame, data, c->sys->frame_size);
        c->has_video = 1;
        break;
    case AVMEDIA_TYPE_AUDIO:
        for (i = 0; i < c->n_ast && st != c->ast[i]; i++);

          /* FIXME: we have to have more sensible approach than this one */
        if (av_fifo_size(c->audio_data[i]) + data_size >= 100*MAX_AUDIO_FRAME_SIZE)
            av_log(s, AV_LOG_ERROR, "Can't process DV frame #%d. Insufficient video data or severe sync problem.\n", c->frames);
        av_fifo_generic_write(c->audio_data[i], data, data_size, NULL);

        reqasize = 4 * dv_audio_frame_size(c->sys, c->frames, st->codecpar->sample_rate);

        /* Let us see if we've got enough audio for one DV frame. */
        c->has_audio |= ((reqasize <= av_fifo_size(c->audio_data[i])) << i);

        break;
    default:
        break;
    }

    /* Let us see if we have enough data to construct one DV frame. */
    if (c->has_video == 1 && c->has_audio + 1 == 1 << c->n_ast) {
        dv_inject_metadata(c, *frame);
        c->has_audio = 0;
        for (i=0; i < c->n_ast; i++) {
            dv_inject_audio(c, i, *frame);
            reqasize = 4 * dv_audio_frame_size(c->sys, c->frames, c->ast[i]->codecpar->sample_rate);
            av_fifo_drain(c->audio_data[i], reqasize);
            c->has_audio |= ((reqasize <= av_fifo_size(c->audio_data[i])) << i);
        }

        c->has_video = 0;

        c->frames++;

        return c->sys->frame_size;
    }

    return 0;
}

static DVMuxContext* dv_init_mux(AVFormatContext* s)
{
    DVMuxContext *c = s->priv_data;
    AVStream *vst = NULL;
    int i;

    /* we support at most 1 video and 2 audio streams */
    if (s->nb_streams > 3)
        return NULL;

    c->n_ast  = 0;
    c->ast[0] = c->ast[1] = NULL;

    /* We have to sort out where audio and where video stream is */
    for (i=0; i<s->nb_streams; i++) {
        switch (s->streams[i]->codecpar->codec_type) {
        case AVMEDIA_TYPE_VIDEO:
            if (vst) return NULL;
            vst = s->streams[i];
            break;
        case AVMEDIA_TYPE_AUDIO:
            if (c->n_ast > 1) return NULL;
            c->ast[c->n_ast++] = s->streams[i];
            break;
        default:
            goto bail_out;
        }
    }

    /* Some checks -- DV format is very picky about its incoming streams */
    if (!vst || vst->codecpar->codec_id != AV_CODEC_ID_DVVIDEO)
        goto bail_out;
    for (i=0; i<c->n_ast; i++) {
        if (c->ast[i]) {
            if(c->ast[i]->codecpar->codec_id    != AV_CODEC_ID_PCM_S16LE ||
               c->ast[i]->codecpar->channels    != 2)
                goto bail_out;
            if (c->ast[i]->codecpar->sample_rate != 48000 &&
                c->ast[i]->codecpar->sample_rate != 44100 &&
                c->ast[i]->codecpar->sample_rate != 32000    )
                goto bail_out;
        }
    }
    c->sys = av_dv_codec_profile2(vst->codecpar->width, vst->codecpar->height,
                                  vst->codecpar->format, vst->time_base);
    if (!c->sys)
        goto bail_out;

    if ((c->sys->time_base.den != 25 && c->sys->time_base.den != 50) || c->sys->time_base.num != 1) {
        if (c->ast[0] && c->ast[0]->codecpar->sample_rate != 48000)
            goto bail_out;
        if (c->ast[1] && c->ast[1]->codecpar->sample_rate != 48000)
            goto bail_out;
    }

    if ((c->n_ast > 1) && (c->sys->n_difchan < 2)) {
        /* only 1 stereo pair is allowed in 25Mbps mode */
        goto bail_out;
    }

    /* Ok, everything seems to be in working order */
    c->frames     = 0;
    c->has_audio  = 0;
    c->has_video  = 0;
    ff_parse_creation_time_metadata(s, &c->start_time, 1);

    for (i=0; i < c->n_ast; i++) {
        if (c->ast[i] && !(c->audio_data[i]=av_fifo_alloc_array(100, MAX_AUDIO_FRAME_SIZE))) {
            while (i > 0) {
                i--;
                av_fifo_freep(&c->audio_data[i]);
            }
            goto bail_out;
        }
    }

    return c;

bail_out:
    return NULL;
}

static void dv_delete_mux(DVMuxContext *c)
{
    int i;
    for (i=0; i < c->n_ast; i++)
        av_fifo_freep(&c->audio_data[i]);
}

static int dv_write_header(AVFormatContext *s)
{
    AVRational rate;
    DVMuxContext *dvc = s->priv_data;
    AVDictionaryEntry *tcr = av_dict_get(s->metadata, "timecode", NULL, 0);

    if (!dv_init_mux(s)) {
        av_log(s, AV_LOG_ERROR, "Can't initialize DV format!\n"
                    "Make sure that you supply exactly two streams:\n"
                    "     video: 25fps or 29.97fps, audio: 2ch/48|44|32kHz/PCM\n"
                    "     (50Mbps allows an optional second audio stream)\n");
        return -1;
    }
    rate.num = dvc->sys->ltc_divisor;
    rate.den = 1;
    if (!tcr) { // no global timecode, look into the streams
        int i;
        for (i = 0; i < s->nb_streams; i++) {
            tcr = av_dict_get(s->streams[i]->metadata, "timecode", NULL, 0);
            if (tcr)
                break;
        }
    }
    if (tcr && av_timecode_init_from_string(&dvc->tc, rate, tcr->value, s) >= 0)
        return 0;
    return av_timecode_init(&dvc->tc, rate, 0, 0, s);
}

static int dv_write_packet(struct AVFormatContext *s, AVPacket *pkt)
{
    uint8_t* frame;
    int fsize;

    fsize = dv_assemble_frame(s, s->priv_data, s->streams[pkt->stream_index],
                              pkt->data, pkt->size, &frame);
    if (fsize > 0) {
        avio_write(s->pb, frame, fsize);
    }
    return 0;
}

/*
 * We might end up with some extra A/V data without matching counterpart.
 * E.g. video data without enough audio to write the complete frame.
 * Currently we simply drop the last frame. I don't know whether this
 * is the best strategy of all
 */
static int dv_write_trailer(struct AVFormatContext *s)
{
    dv_delete_mux(s->priv_data);
    return 0;
}

AVOutputFormat ff_dv_muxer = {
    .name              = "dv",
    .long_name         = NULL_IF_CONFIG_SMALL("DV (Digital Video)"),
    .extensions        = "dv",
    .priv_data_size    = sizeof(DVMuxContext),
    .audio_codec       = AV_CODEC_ID_PCM_S16LE,
    .video_codec       = AV_CODEC_ID_DVVIDEO,
    .write_header      = dv_write_header,
    .write_packet      = dv_write_packet,
    .write_trailer     = dv_write_trailer,
};<|MERGE_RESOLUTION|>--- conflicted
+++ resolved
@@ -124,14 +124,9 @@
                  (c->sys->n_difchan & 2); /* definition: 0 -- 25Mbps, 2 -- 50Mbps */
         buf[4] = (1 << 7) | /* emphasis: 1 -- off */
                  (0 << 6) | /* emphasis time constant: 0 -- reserved */
-<<<<<<< HEAD
                  (audio_type << 3) | /* frequency: 0 -- 48kHz, 1 -- 44,1kHz, 2 -- 32kHz */
-                  0;        /* quantization: 0 -- 16bit linear, 1 -- 12bit nonlinear */
-
-=======
-                 (0 << 3) | /* frequency: 0 -- 48kHz, 1 -- 44,1kHz, 2 -- 32kHz */
                   0;        /* quantization: 0 -- 16-bit linear, 1 -- 12-bit nonlinear */
->>>>>>> 41ed7ab4
+
         va_end(ap);
         break;
     case dv_audio_control:
