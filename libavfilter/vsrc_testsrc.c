/*
 * Copyright (c) 2007 Nicolas George <nicolas.george@normalesup.org>
 * Copyright (c) 2011 Stefano Sabatini
 * Copyright (c) 2012 Paul B Mahol
 *
 * This file is part of FFmpeg.
 *
 * FFmpeg is free software; you can redistribute it and/or
 * modify it under the terms of the GNU Lesser General Public
 * License as published by the Free Software Foundation; either
 * version 2.1 of the License, or (at your option) any later version.
 *
 * FFmpeg is distributed in the hope that it will be useful,
 * but WITHOUT ANY WARRANTY; without even the implied warranty of
 * MERCHANTABILITY or FITNESS FOR A PARTICULAR PURPOSE.  See the GNU
 * Lesser General Public License for more details.
 *
 * You should have received a copy of the GNU Lesser General Public
 * License along with FFmpeg; if not, write to the Free Software
 * Foundation, Inc., 51 Franklin Street, Fifth Floor, Boston, MA 02110-1301 USA
 */

/**
 * @file
 * Misc test sources.
 *
 * testsrc is based on the test pattern generator demuxer by Nicolas George:
 * http://lists.ffmpeg.org/pipermail/ffmpeg-devel/2007-October/037845.html
 *
 * rgbtestsrc is ported from MPlayer libmpcodecs/vf_rgbtest.c by
 * Michael Niedermayer.
 *
 * smptebars is by Paul B Mahol.
 */

#include <float.h>

#include "libavutil/common.h"
#include "libavutil/opt.h"
#include "libavutil/imgutils.h"
#include "libavutil/intreadwrite.h"
#include "libavutil/parseutils.h"
#include "avfilter.h"
#include "drawutils.h"
#include "formats.h"
#include "internal.h"
#include "video.h"

typedef struct {
    const AVClass *class;
    int w, h;
    unsigned int nb_frame;
    AVRational time_base, frame_rate;
    int64_t pts;
    char *frame_rate_str;       ///< video frame rate
    char *duration_str;         ///< total duration of the generated video
    int64_t duration;           ///< duration expressed in microseconds
    AVRational sar;             ///< sample aspect ratio
    int nb_decimals;
    int draw_once;              ///< draw only the first frame, always put out the same picture
    AVFilterBufferRef *picref;  ///< cached reference containing the painted picture

    void (* fill_picture_fn)(AVFilterContext *ctx, AVFrame *frame);

    /* only used by color */
    char *color_str;
    FFDrawContext draw;
    FFDrawColor color;
    uint8_t color_rgba[4];

    /* only used by rgbtest */
    uint8_t rgba_map[4];
} TestSourceContext;

#define OFFSET(x) offsetof(TestSourceContext, x)
#define FLAGS AV_OPT_FLAG_VIDEO_PARAM|AV_OPT_FLAG_FILTERING_PARAM

static const AVOption options[] = {
    { "size",     "set video size",     OFFSET(w),        AV_OPT_TYPE_IMAGE_SIZE, {.str = "320x240"}, 0, 0, FLAGS },
    { "s",        "set video size",     OFFSET(w),        AV_OPT_TYPE_IMAGE_SIZE, {.str = "320x240"}, 0, 0, FLAGS },
    { "rate",     "set video rate",     OFFSET(frame_rate_str), AV_OPT_TYPE_STRING, {.str = "25"}, 0, 0, FLAGS },
    { "r",        "set video rate",     OFFSET(frame_rate_str), AV_OPT_TYPE_STRING, {.str = "25"}, 0, 0, FLAGS },
    { "duration", "set video duration", OFFSET(duration_str), AV_OPT_TYPE_STRING, {.str = NULL},   0, 0, FLAGS },
    { "d",        "set video duration", OFFSET(duration_str), AV_OPT_TYPE_STRING, {.str = NULL},   0, 0, FLAGS },
    { "sar",      "set video sample aspect ratio", OFFSET(sar), AV_OPT_TYPE_RATIONAL, {.dbl= 1},  0, INT_MAX, FLAGS },

    /* only used by color */
    { "color", "set color", OFFSET(color_str), AV_OPT_TYPE_STRING, {.str = NULL}, CHAR_MIN, CHAR_MAX, FLAGS },
    { "c",     "set color", OFFSET(color_str), AV_OPT_TYPE_STRING, {.str = NULL}, CHAR_MIN, CHAR_MAX, FLAGS },

    /* only used by testsrc */
    { "decimals", "set number of decimals to show", OFFSET(nb_decimals), AV_OPT_TYPE_INT, {.i64=0},  INT_MIN, INT_MAX, FLAGS },
    { "n",        "set number of decimals to show", OFFSET(nb_decimals), AV_OPT_TYPE_INT, {.i64=0},  INT_MIN, INT_MAX, FLAGS },
    { NULL },
};

static av_cold int init(AVFilterContext *ctx, const char *args)
{
    TestSourceContext *test = ctx->priv;
    int ret = 0;

    av_opt_set_defaults(test);

    if ((ret = (av_set_options_string(test, args, "=", ":"))) < 0)
        return ret;

    if ((ret = av_parse_video_rate(&test->frame_rate, test->frame_rate_str)) < 0) {
        av_log(ctx, AV_LOG_ERROR, "Invalid frame rate: '%s'\n", test->frame_rate_str);
        return ret;
    }

    test->duration = -1;
    if (test->duration_str &&
        (ret = av_parse_time(&test->duration, test->duration_str, 1)) < 0) {
        av_log(ctx, AV_LOG_ERROR, "Invalid duration: '%s'\n", test->duration_str);
        return ret;
    }

    if (test->nb_decimals && strcmp(ctx->filter->name, "testsrc")) {
        av_log(ctx, AV_LOG_WARNING,
               "Option 'decimals' is ignored with source '%s'\n",
               ctx->filter->name);
    }

    if (test->color_str) {
        if (!strcmp(ctx->filter->name, "color")) {
            ret = av_parse_color(test->color_rgba, test->color_str, -1, ctx);
            if (ret < 0)
                return ret;
        } else {
            av_log(ctx, AV_LOG_WARNING,
                   "Option 'color' is ignored with source '%s'\n",
                   ctx->filter->name);
        }
    }

    test->time_base = av_inv_q(test->frame_rate);
    test->nb_frame = 0;
    test->pts = 0;

    av_log(ctx, AV_LOG_VERBOSE, "size:%dx%d rate:%d/%d duration:%f sar:%d/%d\n",
           test->w, test->h, test->frame_rate.num, test->frame_rate.den,
           test->duration < 0 ? -1 : (double)test->duration/1000000,
           test->sar.num, test->sar.den);
    return 0;
}

static av_cold void uninit(AVFilterContext *ctx)
{
    TestSourceContext *test = ctx->priv;

    av_opt_free(test);
    avfilter_unref_bufferp(&test->picref);
}

static int config_props(AVFilterLink *outlink)
{
    TestSourceContext *test = outlink->src->priv;

    outlink->w = test->w;
    outlink->h = test->h;
    outlink->sample_aspect_ratio = test->sar;
    outlink->frame_rate = test->frame_rate;
    outlink->time_base  = test->time_base;

    return 0;
}

static int request_frame(AVFilterLink *outlink)
{
    TestSourceContext *test = outlink->src->priv;
<<<<<<< HEAD
    AVFilterBufferRef *outpicref;
=======
    AVFrame *frame;
>>>>>>> 7e350379

    if (test->duration >= 0 &&
        av_rescale_q(test->pts, test->time_base, AV_TIME_BASE_Q) >= test->duration)
        return AVERROR_EOF;
<<<<<<< HEAD

    if (test->draw_once) {
        if (!test->picref) {
            test->picref =
                ff_get_video_buffer(outlink, AV_PERM_WRITE|AV_PERM_PRESERVE|AV_PERM_REUSE,
                                    test->w, test->h);
            if (!test->picref)
                return AVERROR(ENOMEM);
            test->fill_picture_fn(outlink->src, test->picref);
        }
        outpicref = avfilter_ref_buffer(test->picref, ~AV_PERM_WRITE);
    } else
        outpicref = ff_get_video_buffer(outlink, AV_PERM_WRITE, test->w, test->h);

    if (!outpicref)
        return AVERROR(ENOMEM);
    outpicref->pts = test->pts;
    outpicref->pos = -1;
    outpicref->video->key_frame = 1;
    outpicref->video->interlaced = 0;
    outpicref->video->pict_type = AV_PICTURE_TYPE_I;
    outpicref->video->sample_aspect_ratio = test->sar;
    if (!test->draw_once)
        test->fill_picture_fn(outlink->src, outpicref);

    test->pts++;
    test->nb_frame++;

    return ff_filter_frame(outlink, outpicref);
=======
    frame = ff_get_video_buffer(outlink, test->w, test->h);
    if (!frame)
        return AVERROR(ENOMEM);

    frame->pts                 = test->pts++;
    frame->key_frame           = 1;
    frame->interlaced_frame    = 0;
    frame->pict_type           = AV_PICTURE_TYPE_I;
    frame->sample_aspect_ratio = test->sar;
    test->nb_frame++;
    test->fill_picture_fn(outlink->src, frame);

    return ff_filter_frame(outlink, frame);
>>>>>>> 7e350379
}

#if CONFIG_COLOR_FILTER

#define color_options options
AVFILTER_DEFINE_CLASS(color);

static void color_fill_picture(AVFilterContext *ctx, AVFilterBufferRef *picref)
{
    TestSourceContext *test = ctx->priv;
    ff_fill_rectangle(&test->draw, &test->color,
                      picref->data, picref->linesize,
                      0, 0, test->w, test->h);
}

static av_cold int color_init(AVFilterContext *ctx, const char *args)
{
    TestSourceContext *test = ctx->priv;
    test->class = &color_class;
    test->fill_picture_fn = color_fill_picture;
    test->draw_once = 1;
    av_opt_set(test, "color", "black", 0);
    return init(ctx, args);
}

static int color_query_formats(AVFilterContext *ctx)
{
    ff_set_common_formats(ctx, ff_draw_supported_pixel_formats(0));
    return 0;
}

static int color_config_props(AVFilterLink *inlink)
{
    AVFilterContext *ctx = inlink->src;
    TestSourceContext *test = ctx->priv;
    int ret;

    ff_draw_init(&test->draw, inlink->format, 0);
    ff_draw_color(&test->draw, &test->color, test->color_rgba);

    test->w = ff_draw_round_to_sub(&test->draw, 0, -1, test->w);
    test->h = ff_draw_round_to_sub(&test->draw, 1, -1, test->h);
    if (av_image_check_size(test->w, test->h, 0, ctx) < 0)
        return AVERROR(EINVAL);

    if ((ret = config_props(inlink)) < 0)
        return ret;

    av_log(ctx, AV_LOG_VERBOSE, "color:0x%02x%02x%02x%02x\n",
           test->color_rgba[0], test->color_rgba[1], test->color_rgba[2], test->color_rgba[3]);
    return 0;
}

static const AVFilterPad color_outputs[] = {
    {
        .name          = "default",
        .type          = AVMEDIA_TYPE_VIDEO,
        .request_frame = request_frame,
        .config_props  = color_config_props,
    },
    {  NULL }
};

AVFilter avfilter_vsrc_color = {
    .name        = "color",
    .description = NULL_IF_CONFIG_SMALL("Provide an uniformly colored input."),

    .priv_size = sizeof(TestSourceContext),
    .init      = color_init,
    .uninit    = uninit,

    .query_formats = color_query_formats,
    .inputs        = NULL,
    .outputs       = color_outputs,
    .priv_class    = &color_class,
};

#endif /* CONFIG_COLOR_FILTER */

#if CONFIG_NULLSRC_FILTER

#define nullsrc_options options
AVFILTER_DEFINE_CLASS(nullsrc);

static void nullsrc_fill_picture(AVFilterContext *ctx, AVFilterBufferRef *picref) { }

static av_cold int nullsrc_init(AVFilterContext *ctx, const char *args)
{
    TestSourceContext *test = ctx->priv;

    test->class = &nullsrc_class;
    test->fill_picture_fn = nullsrc_fill_picture;
    return init(ctx, args);
}

static const AVFilterPad nullsrc_outputs[] = {
    {
        .name          = "default",
        .type          = AVMEDIA_TYPE_VIDEO,
        .request_frame = request_frame,
        .config_props  = config_props,
    },
    { NULL },
};

AVFilter avfilter_vsrc_nullsrc = {
    .name        = "nullsrc",
    .description = NULL_IF_CONFIG_SMALL("Null video source, return unprocessed video frames."),
    .init       = nullsrc_init,
    .uninit     = uninit,
    .priv_size  = sizeof(TestSourceContext),
    .inputs     = NULL,
    .outputs    = nullsrc_outputs,
    .priv_class = &nullsrc_class,
};

#endif /* CONFIG_NULLSRC_FILTER */

#if CONFIG_TESTSRC_FILTER

#define testsrc_options options
AVFILTER_DEFINE_CLASS(testsrc);

/**
 * Fill a rectangle with value val.
 *
 * @param val the RGB value to set
 * @param dst pointer to the destination buffer to fill
 * @param dst_linesize linesize of destination
 * @param segment_width width of the segment
 * @param x horizontal coordinate where to draw the rectangle in the destination buffer
 * @param y horizontal coordinate where to draw the rectangle in the destination buffer
 * @param w width  of the rectangle to draw, expressed as a number of segment_width units
 * @param h height of the rectangle to draw, expressed as a number of segment_width units
 */
static void draw_rectangle(unsigned val, uint8_t *dst, int dst_linesize, unsigned segment_width,
                           unsigned x, unsigned y, unsigned w, unsigned h)
{
    int i;
    int step = 3;

    dst += segment_width * (step * x + y * dst_linesize);
    w *= segment_width * step;
    h *= segment_width;
    for (i = 0; i < h; i++) {
        memset(dst, val, w);
        dst += dst_linesize;
    }
}

static void draw_digit(int digit, uint8_t *dst, unsigned dst_linesize,
                       unsigned segment_width)
{
#define TOP_HBAR        1
#define MID_HBAR        2
#define BOT_HBAR        4
#define LEFT_TOP_VBAR   8
#define LEFT_BOT_VBAR  16
#define RIGHT_TOP_VBAR 32
#define RIGHT_BOT_VBAR 64
    struct {
        int x, y, w, h;
    } segments[] = {
        { 1,  0, 5, 1 }, /* TOP_HBAR */
        { 1,  6, 5, 1 }, /* MID_HBAR */
        { 1, 12, 5, 1 }, /* BOT_HBAR */
        { 0,  1, 1, 5 }, /* LEFT_TOP_VBAR */
        { 0,  7, 1, 5 }, /* LEFT_BOT_VBAR */
        { 6,  1, 1, 5 }, /* RIGHT_TOP_VBAR */
        { 6,  7, 1, 5 }  /* RIGHT_BOT_VBAR */
    };
    static const unsigned char masks[10] = {
        /* 0 */ TOP_HBAR         |BOT_HBAR|LEFT_TOP_VBAR|LEFT_BOT_VBAR|RIGHT_TOP_VBAR|RIGHT_BOT_VBAR,
        /* 1 */                                                        RIGHT_TOP_VBAR|RIGHT_BOT_VBAR,
        /* 2 */ TOP_HBAR|MID_HBAR|BOT_HBAR|LEFT_BOT_VBAR                             |RIGHT_TOP_VBAR,
        /* 3 */ TOP_HBAR|MID_HBAR|BOT_HBAR                            |RIGHT_TOP_VBAR|RIGHT_BOT_VBAR,
        /* 4 */          MID_HBAR         |LEFT_TOP_VBAR              |RIGHT_TOP_VBAR|RIGHT_BOT_VBAR,
        /* 5 */ TOP_HBAR|BOT_HBAR|MID_HBAR|LEFT_TOP_VBAR                             |RIGHT_BOT_VBAR,
        /* 6 */ TOP_HBAR|BOT_HBAR|MID_HBAR|LEFT_TOP_VBAR|LEFT_BOT_VBAR               |RIGHT_BOT_VBAR,
        /* 7 */ TOP_HBAR                                              |RIGHT_TOP_VBAR|RIGHT_BOT_VBAR,
        /* 8 */ TOP_HBAR|BOT_HBAR|MID_HBAR|LEFT_TOP_VBAR|LEFT_BOT_VBAR|RIGHT_TOP_VBAR|RIGHT_BOT_VBAR,
        /* 9 */ TOP_HBAR|BOT_HBAR|MID_HBAR|LEFT_TOP_VBAR              |RIGHT_TOP_VBAR|RIGHT_BOT_VBAR,
    };
    unsigned mask = masks[digit];
    int i;

    draw_rectangle(0, dst, dst_linesize, segment_width, 0, 0, 8, 13);
    for (i = 0; i < FF_ARRAY_ELEMS(segments); i++)
        if (mask & (1<<i))
            draw_rectangle(255, dst, dst_linesize, segment_width,
                           segments[i].x, segments[i].y, segments[i].w, segments[i].h);
}

#define GRADIENT_SIZE (6 * 256)

static void test_fill_picture(AVFilterContext *ctx, AVFrame *frame)
{
    TestSourceContext *test = ctx->priv;
    uint8_t *p, *p0;
    int x, y;
    int color, color_rest;
    int icolor;
    int radius;
    int quad0, quad;
    int dquad_x, dquad_y;
    int grad, dgrad, rgrad, drgrad;
    int seg_size;
    int second;
    int i;
    uint8_t *data = frame->data[0];
    int width  = frame->width;
    int height = frame->height;

    /* draw colored bars and circle */
    radius = (width + height) / 4;
    quad0 = width * width / 4 + height * height / 4 - radius * radius;
    dquad_y = 1 - height;
    p0 = data;
    for (y = 0; y < height; y++) {
        p = p0;
        color = 0;
        color_rest = 0;
        quad = quad0;
        dquad_x = 1 - width;
        for (x = 0; x < width; x++) {
            icolor = color;
            if (quad < 0)
                icolor ^= 7;
            quad += dquad_x;
            dquad_x += 2;
            *(p++) = icolor & 1 ? 255 : 0;
            *(p++) = icolor & 2 ? 255 : 0;
            *(p++) = icolor & 4 ? 255 : 0;
            color_rest += 8;
            if (color_rest >= width) {
                color_rest -= width;
                color++;
            }
        }
        quad0 += dquad_y;
        dquad_y += 2;
        p0 += frame->linesize[0];
    }

    /* draw sliding color line */
<<<<<<< HEAD
    p0 = p = data + picref->linesize[0] * height * 3/4;
=======
    p = data + frame->linesize[0] * height * 3/4;
>>>>>>> 7e350379
    grad = (256 * test->nb_frame * test->time_base.num / test->time_base.den) %
        GRADIENT_SIZE;
    rgrad = 0;
    dgrad = GRADIENT_SIZE / width;
    drgrad = GRADIENT_SIZE % width;
    for (x = 0; x < width; x++) {
        *(p++) =
            grad < 256 || grad >= 5 * 256 ? 255 :
            grad >= 2 * 256 && grad < 4 * 256 ? 0 :
            grad < 2 * 256 ? 2 * 256 - 1 - grad : grad - 4 * 256;
        *(p++) =
            grad >= 4 * 256 ? 0 :
            grad >= 1 * 256 && grad < 3 * 256 ? 255 :
            grad < 1 * 256 ? grad : 4 * 256 - 1 - grad;
        *(p++) =
            grad < 2 * 256 ? 0 :
            grad >= 3 * 256 && grad < 5 * 256 ? 255 :
            grad < 3 * 256 ? grad - 2 * 256 : 6 * 256 - 1 - grad;
        grad += dgrad;
        rgrad += drgrad;
        if (rgrad >= GRADIENT_SIZE) {
            grad++;
            rgrad -= GRADIENT_SIZE;
        }
        if (grad >= GRADIENT_SIZE)
            grad -= GRADIENT_SIZE;
    }
    p = p0;
    for (y = height / 8; y > 0; y--) {
<<<<<<< HEAD
        memcpy(p+picref->linesize[0], p, 3 * width);
        p += picref->linesize[0];
=======
        memcpy(p, p - frame->linesize[0], 3 * width);
        p += frame->linesize[0];
>>>>>>> 7e350379
    }

    /* draw digits */
    seg_size = width / 80;
    if (seg_size >= 1 && height >= 13 * seg_size) {
        double time = av_q2d(test->time_base) * test->nb_frame *
                      pow(10, test->nb_decimals);
        if (time > INT_MAX)
            return;
        second = (int)time;
        x = width - (width - seg_size * 64) / 2;
        y = (height - seg_size * 13) / 2;
        p = data + (x*3 + y * frame->linesize[0]);
        for (i = 0; i < 8; i++) {
            p -= 3 * 8 * seg_size;
            draw_digit(second % 10, p, frame->linesize[0], seg_size);
            second /= 10;
            if (second == 0)
                break;
        }
    }
}

static av_cold int test_init(AVFilterContext *ctx, const char *args)
{
    TestSourceContext *test = ctx->priv;

    test->class = &testsrc_class;
    test->fill_picture_fn = test_fill_picture;
    return init(ctx, args);
}

static int test_query_formats(AVFilterContext *ctx)
{
    static const enum AVPixelFormat pix_fmts[] = {
        AV_PIX_FMT_RGB24, AV_PIX_FMT_NONE
    };
    ff_set_common_formats(ctx, ff_make_format_list(pix_fmts));
    return 0;
}

static const AVFilterPad avfilter_vsrc_testsrc_outputs[] = {
    {
        .name          = "default",
        .type          = AVMEDIA_TYPE_VIDEO,
        .request_frame = request_frame,
        .config_props  = config_props,
    },
    { NULL }
};

AVFilter avfilter_vsrc_testsrc = {
    .name      = "testsrc",
    .description = NULL_IF_CONFIG_SMALL("Generate test pattern."),
    .priv_size = sizeof(TestSourceContext),
    .init      = test_init,
    .uninit    = uninit,

    .query_formats   = test_query_formats,

    .inputs    = NULL,
    .outputs   = avfilter_vsrc_testsrc_outputs,
    .priv_class = &testsrc_class,
};

#endif /* CONFIG_TESTSRC_FILTER */

#if CONFIG_RGBTESTSRC_FILTER

#define rgbtestsrc_options options
AVFILTER_DEFINE_CLASS(rgbtestsrc);

#define R 0
#define G 1
#define B 2
#define A 3

static void rgbtest_put_pixel(uint8_t *dst, int dst_linesize,
                              int x, int y, int r, int g, int b, enum AVPixelFormat fmt,
                              uint8_t rgba_map[4])
{
    int32_t v;
    uint8_t *p;

    switch (fmt) {
    case AV_PIX_FMT_BGR444: ((uint16_t*)(dst + y*dst_linesize))[x] = ((r >> 4) << 8) | ((g >> 4) << 4) | (b >> 4); break;
    case AV_PIX_FMT_RGB444: ((uint16_t*)(dst + y*dst_linesize))[x] = ((b >> 4) << 8) | ((g >> 4) << 4) | (r >> 4); break;
    case AV_PIX_FMT_BGR555: ((uint16_t*)(dst + y*dst_linesize))[x] = ((r>>3)<<10) | ((g>>3)<<5) | (b>>3); break;
    case AV_PIX_FMT_RGB555: ((uint16_t*)(dst + y*dst_linesize))[x] = ((b>>3)<<10) | ((g>>3)<<5) | (r>>3); break;
    case AV_PIX_FMT_BGR565: ((uint16_t*)(dst + y*dst_linesize))[x] = ((r>>3)<<11) | ((g>>2)<<5) | (b>>3); break;
    case AV_PIX_FMT_RGB565: ((uint16_t*)(dst + y*dst_linesize))[x] = ((b>>3)<<11) | ((g>>2)<<5) | (r>>3); break;
    case AV_PIX_FMT_RGB24:
    case AV_PIX_FMT_BGR24:
        v = (r << (rgba_map[R]*8)) + (g << (rgba_map[G]*8)) + (b << (rgba_map[B]*8));
        p = dst + 3*x + y*dst_linesize;
        AV_WL24(p, v);
        break;
    case AV_PIX_FMT_RGBA:
    case AV_PIX_FMT_BGRA:
    case AV_PIX_FMT_ARGB:
    case AV_PIX_FMT_ABGR:
        v = (r << (rgba_map[R]*8)) + (g << (rgba_map[G]*8)) + (b << (rgba_map[B]*8)) + (255 << (rgba_map[A]*8));
        p = dst + 4*x + y*dst_linesize;
        AV_WL32(p, v);
        break;
    }
}

static void rgbtest_fill_picture(AVFilterContext *ctx, AVFrame *frame)
{
    TestSourceContext *test = ctx->priv;
    int x, y, w = frame->width, h = frame->height;

    for (y = 0; y < h; y++) {
         for (x = 0; x < w; x++) {
             int c = 256*x/w;
             int r = 0, g = 0, b = 0;

             if      (3*y < h  ) r = c;
             else if (3*y < 2*h) g = c;
             else                b = c;

             rgbtest_put_pixel(frame->data[0], frame->linesize[0], x, y, r, g, b,
                               ctx->outputs[0]->format, test->rgba_map);
         }
     }
}

static av_cold int rgbtest_init(AVFilterContext *ctx, const char *args)
{
    TestSourceContext *test = ctx->priv;

    test->draw_once = 1;
    test->class = &rgbtestsrc_class;
    test->fill_picture_fn = rgbtest_fill_picture;
    return init(ctx, args);
}

static int rgbtest_query_formats(AVFilterContext *ctx)
{
    static const enum AVPixelFormat pix_fmts[] = {
        AV_PIX_FMT_RGBA, AV_PIX_FMT_ARGB, AV_PIX_FMT_BGRA, AV_PIX_FMT_ABGR,
        AV_PIX_FMT_BGR24, AV_PIX_FMT_RGB24,
        AV_PIX_FMT_RGB444, AV_PIX_FMT_BGR444,
        AV_PIX_FMT_RGB565, AV_PIX_FMT_BGR565,
        AV_PIX_FMT_RGB555, AV_PIX_FMT_BGR555,
        AV_PIX_FMT_NONE
    };
    ff_set_common_formats(ctx, ff_make_format_list(pix_fmts));
    return 0;
}

static int rgbtest_config_props(AVFilterLink *outlink)
{
    TestSourceContext *test = outlink->src->priv;

    ff_fill_rgba_map(test->rgba_map, outlink->format);
    return config_props(outlink);
}

static const AVFilterPad avfilter_vsrc_rgbtestsrc_outputs[] = {
    {
        .name          = "default",
        .type          = AVMEDIA_TYPE_VIDEO,
        .request_frame = request_frame,
        .config_props  = rgbtest_config_props,
    },
    { NULL }
};

AVFilter avfilter_vsrc_rgbtestsrc = {
    .name      = "rgbtestsrc",
    .description = NULL_IF_CONFIG_SMALL("Generate RGB test pattern."),
    .priv_size = sizeof(TestSourceContext),
    .init      = rgbtest_init,
    .uninit    = uninit,

    .query_formats   = rgbtest_query_formats,

    .inputs    = NULL,

    .outputs   = avfilter_vsrc_rgbtestsrc_outputs,
    .priv_class = &rgbtestsrc_class,
};

#endif /* CONFIG_RGBTESTSRC_FILTER */

#if CONFIG_SMPTEBARS_FILTER

#define smptebars_options options
AVFILTER_DEFINE_CLASS(smptebars);

static const uint8_t rainbow[7][4] = {
    { 191, 191, 191, 255 },     /* gray */
    { 191, 191,   0, 255 },     /* yellow */
    {   0, 191, 191, 255 },     /* cyan */
    {   0, 191,   0, 255 },     /* green */
    { 191,   0, 191, 255 },     /* magenta */
    { 191,   0,   0, 255 },     /* red */
    {   0,   0, 191, 255 },     /* blue */
};

static const uint8_t wobnair[7][4] = {
    {   0,   0, 191, 255 },     /* blue */
    {  19,  19,  19, 255 },     /* 7.5% intensity black */
    { 191,   0, 191, 255 },     /* magenta */
    {  19,  19,  19, 255 },     /* 7.5% intensity black */
    {   0, 191, 191, 255 },     /* cyan */
    {  19,  19,  19, 255 },     /* 7.5% intensity black */
    { 191, 191, 191, 255 },     /* gray */
};

static const uint8_t white[4] = { 255, 255, 255, 255 };
static const uint8_t black[4] = {  19,  19,  19, 255 }; /* 7.5% intensity black */

/* pluge pulses */
static const uint8_t neg4ire[4] = {   9,   9,   9, 255 }; /*  3.5% intensity black */
static const uint8_t pos4ire[4] = {  29,  29,  29, 255 }; /* 11.5% intensity black */

/* fudged Q/-I */
static const uint8_t i_pixel[4] = {   0,  68, 130, 255 };
static const uint8_t q_pixel[4] = {  67,   0, 130, 255 };

static void smptebars_fill_picture(AVFilterContext *ctx, AVFilterBufferRef *picref)
{
    TestSourceContext *test = ctx->priv;
    FFDrawColor color;
    int r_w, r_h, w_h, p_w, p_h, i, x = 0;

    r_w = (test->w + 6) / 7;
    r_h = test->h * 2 / 3;
    w_h = test->h * 3 / 4 - r_h;
    p_w = r_w * 5 / 4;
    p_h = test->h - w_h - r_h;

#define DRAW_COLOR(rgba, x, y, w, h)                                    \
    ff_draw_color(&test->draw, &color, rgba);                           \
    ff_fill_rectangle(&test->draw, &color,                              \
                      picref->data, picref->linesize, x, y, w, h)       \

    for (i = 0; i < 7; i++) {
        DRAW_COLOR(rainbow[i], x, 0,   FFMIN(r_w, test->w - x), r_h);
        DRAW_COLOR(wobnair[i], x, r_h, FFMIN(r_w, test->w - x), w_h);
        x += r_w;
    }
    x = 0;
    DRAW_COLOR(i_pixel, x, r_h + w_h, p_w, p_h);
    x += p_w;
    DRAW_COLOR(white, x, r_h + w_h, p_w, p_h);
    x += p_w;
    DRAW_COLOR(q_pixel, x, r_h + w_h, p_w, p_h);
    x += p_w;
    DRAW_COLOR(black, x, r_h + w_h, 5 * r_w - x, p_h);
    x += 5 * r_w - x;
    DRAW_COLOR(neg4ire, x, r_h + w_h, r_w / 3, p_h);
    x += r_w / 3;
    DRAW_COLOR(black, x, r_h + w_h, r_w / 3, p_h);
    x += r_w / 3;
    DRAW_COLOR(pos4ire, x, r_h + w_h, r_w / 3, p_h);
    x += r_w / 3;
    DRAW_COLOR(black, x, r_h + w_h, test->w - x, p_h);
}

static av_cold int smptebars_init(AVFilterContext *ctx, const char *args)
{
    TestSourceContext *test = ctx->priv;

    test->class = &smptebars_class;
    test->fill_picture_fn = smptebars_fill_picture;
    test->draw_once = 1;
    return init(ctx, args);
}

static int smptebars_query_formats(AVFilterContext *ctx)
{
    ff_set_common_formats(ctx, ff_draw_supported_pixel_formats(0));
    return 0;
}

static int smptebars_config_props(AVFilterLink *outlink)
{
    AVFilterContext *ctx = outlink->src;
    TestSourceContext *test = ctx->priv;

    ff_draw_init(&test->draw, outlink->format, 0);

    return config_props(outlink);
}

static const AVFilterPad smptebars_outputs[] = {
    {
        .name          = "default",
        .type          = AVMEDIA_TYPE_VIDEO,
        .request_frame = request_frame,
        .config_props  = smptebars_config_props,
    },
    { NULL }
};

AVFilter avfilter_vsrc_smptebars = {
    .name      = "smptebars",
    .description = NULL_IF_CONFIG_SMALL("Generate SMPTE color bars."),
    .priv_size = sizeof(TestSourceContext),
    .init      = smptebars_init,
    .uninit    = uninit,

    .query_formats = smptebars_query_formats,
    .inputs        = NULL,
    .outputs       = smptebars_outputs,
    .priv_class    = &smptebars_class,
};

#endif  /* CONFIG_SMPTEBARS_FILTER */<|MERGE_RESOLUTION|>--- conflicted
+++ resolved
@@ -58,7 +58,7 @@
     AVRational sar;             ///< sample aspect ratio
     int nb_decimals;
     int draw_once;              ///< draw only the first frame, always put out the same picture
-    AVFilterBufferRef *picref;  ///< cached reference containing the painted picture
+    AVFrame *picref;            ///< cached reference containing the painted picture
 
     void (* fill_picture_fn)(AVFilterContext *ctx, AVFrame *frame);
 
@@ -150,7 +150,7 @@
     TestSourceContext *test = ctx->priv;
 
     av_opt_free(test);
-    avfilter_unref_bufferp(&test->picref);
+    av_frame_free(&test->picref);
 }
 
 static int config_props(AVFilterLink *outlink)
@@ -169,60 +169,38 @@
 static int request_frame(AVFilterLink *outlink)
 {
     TestSourceContext *test = outlink->src->priv;
-<<<<<<< HEAD
-    AVFilterBufferRef *outpicref;
-=======
     AVFrame *frame;
->>>>>>> 7e350379
 
     if (test->duration >= 0 &&
         av_rescale_q(test->pts, test->time_base, AV_TIME_BASE_Q) >= test->duration)
         return AVERROR_EOF;
-<<<<<<< HEAD
 
     if (test->draw_once) {
         if (!test->picref) {
             test->picref =
-                ff_get_video_buffer(outlink, AV_PERM_WRITE|AV_PERM_PRESERVE|AV_PERM_REUSE,
-                                    test->w, test->h);
+                ff_get_video_buffer(outlink, test->w, test->h);
             if (!test->picref)
                 return AVERROR(ENOMEM);
             test->fill_picture_fn(outlink->src, test->picref);
         }
-        outpicref = avfilter_ref_buffer(test->picref, ~AV_PERM_WRITE);
+        frame = av_frame_clone(test->picref);
     } else
-        outpicref = ff_get_video_buffer(outlink, AV_PERM_WRITE, test->w, test->h);
-
-    if (!outpicref)
-        return AVERROR(ENOMEM);
-    outpicref->pts = test->pts;
-    outpicref->pos = -1;
-    outpicref->video->key_frame = 1;
-    outpicref->video->interlaced = 0;
-    outpicref->video->pict_type = AV_PICTURE_TYPE_I;
-    outpicref->video->sample_aspect_ratio = test->sar;
-    if (!test->draw_once)
-        test->fill_picture_fn(outlink->src, outpicref);
-
-    test->pts++;
-    test->nb_frame++;
-
-    return ff_filter_frame(outlink, outpicref);
-=======
-    frame = ff_get_video_buffer(outlink, test->w, test->h);
+        frame = ff_get_video_buffer(outlink, test->w, test->h);
+
     if (!frame)
         return AVERROR(ENOMEM);
-
-    frame->pts                 = test->pts++;
+    frame->pts                 = test->pts;
     frame->key_frame           = 1;
     frame->interlaced_frame    = 0;
     frame->pict_type           = AV_PICTURE_TYPE_I;
     frame->sample_aspect_ratio = test->sar;
+    if (!test->draw_once)
+        test->fill_picture_fn(outlink->src, frame);
+
+    test->pts++;
     test->nb_frame++;
-    test->fill_picture_fn(outlink->src, frame);
 
     return ff_filter_frame(outlink, frame);
->>>>>>> 7e350379
 }
 
 #if CONFIG_COLOR_FILTER
@@ -230,7 +208,7 @@
 #define color_options options
 AVFILTER_DEFINE_CLASS(color);
 
-static void color_fill_picture(AVFilterContext *ctx, AVFilterBufferRef *picref)
+static void color_fill_picture(AVFilterContext *ctx, AVFrame *picref)
 {
     TestSourceContext *test = ctx->priv;
     ff_fill_rectangle(&test->draw, &test->color,
@@ -307,7 +285,7 @@
 #define nullsrc_options options
 AVFILTER_DEFINE_CLASS(nullsrc);
 
-static void nullsrc_fill_picture(AVFilterContext *ctx, AVFilterBufferRef *picref) { }
+static void nullsrc_fill_picture(AVFilterContext *ctx, AVFrame *picref) { }
 
 static av_cold int nullsrc_init(AVFilterContext *ctx, const char *args)
 {
@@ -468,11 +446,7 @@
     }
 
     /* draw sliding color line */
-<<<<<<< HEAD
-    p0 = p = data + picref->linesize[0] * height * 3/4;
-=======
-    p = data + frame->linesize[0] * height * 3/4;
->>>>>>> 7e350379
+    p0 = p = data + frame->linesize[0] * height * 3/4;
     grad = (256 * test->nb_frame * test->time_base.num / test->time_base.den) %
         GRADIENT_SIZE;
     rgrad = 0;
@@ -502,13 +476,8 @@
     }
     p = p0;
     for (y = height / 8; y > 0; y--) {
-<<<<<<< HEAD
-        memcpy(p+picref->linesize[0], p, 3 * width);
-        p += picref->linesize[0];
-=======
-        memcpy(p, p - frame->linesize[0], 3 * width);
+        memcpy(p+frame->linesize[0], p, 3 * width);
         p += frame->linesize[0];
->>>>>>> 7e350379
     }
 
     /* draw digits */
@@ -732,7 +701,7 @@
 static const uint8_t i_pixel[4] = {   0,  68, 130, 255 };
 static const uint8_t q_pixel[4] = {  67,   0, 130, 255 };
 
-static void smptebars_fill_picture(AVFilterContext *ctx, AVFilterBufferRef *picref)
+static void smptebars_fill_picture(AVFilterContext *ctx, AVFrame *picref)
 {
     TestSourceContext *test = ctx->priv;
     FFDrawColor color;
