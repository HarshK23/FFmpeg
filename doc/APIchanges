--- conflicted
+++ resolved
@@ -15,15 +15,11 @@
 
 API changes, most recent first:
 
-<<<<<<< HEAD
-2015-10-22 - xxxxxxx - lavc 57.9.100 / lavc 57.5.0 - avcodec.h
-=======
-2015-xx-xx - xxxxxxx - lavc 57.7.0 - avcodec.h
+2015-10-27 - xxxxxxx - lavc 57.12.100 / 57.8.0 - avcodec.h
   Deprecate av_free_packet(). Use av_packet_unref() as replacement,
   it resets the packet in a more consistent way.
 
-2015-xx-xx - xxxxxxx - lavc 57.5.0 - avcodec.h
->>>>>>> ce70f28a
+2015-10-22 - xxxxxxx - lavc 57.9.100 / lavc 57.5.0 - avcodec.h
   Add data and linesize array to AVSubtitleRect, to be used instead of
   the ones from the embedded AVPicture.
 
