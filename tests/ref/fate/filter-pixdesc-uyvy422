--- conflicted
+++ resolved
@@ -1,5 +1 @@
-<<<<<<< HEAD
-pixdesc-uyvy422     2d479ff414d1c94bf506e48c86f66a02
-=======
-pixdesc-uyvy422     a36a7fa35ad4acc647431a51c9beec4d
->>>>>>> 2fb02ecf
+pixdesc-uyvy422     45211ac7c751e7a7ce6b703a74ce9e71