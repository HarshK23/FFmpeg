--- conflicted
+++ resolved
@@ -213,9 +213,6 @@
 FATE_VIDEO-$(call DEMDEC, AVI, KMVC) += fate-kmvc
 fate-kmvc: CMD = framecrc -i $(TARGET_SAMPLES)/KMVC/LOGO1.AVI -an -t 3 -pix_fmt rgb24
 
-<<<<<<< HEAD
-FATE_VIDEO-$(call DEMDEC, EA, MDEC) += fate-mdec
-=======
 FATE_MAGICYUV += fate-magicyuv-y4444i \
                  fate-magicyuv-y400i  \
                  fate-magicyuv-y420   \
@@ -224,7 +221,7 @@
                  fate-magicyuv-rgba   \
                  fate-magicyuv-rgb
 
-FATE_SAMPLES_AVCONV-$(call DEMDEC, AVI, MAGICYUV) += $(FATE_MAGICYUV)
+FATE_VIDEO-$(call DEMDEC, AVI, MAGICYUV) += $(FATE_MAGICYUV)
 fate-magicyuv: $(FATE_MAGICYUV)
 
 fate-magicyuv-rgb:    CMD = framecrc -i $(TARGET_SAMPLES)/magy/magy_rgb_median.avi
@@ -235,8 +232,7 @@
 fate-magicyuv-y4444i: CMD = framecrc -i $(TARGET_SAMPLES)/magy/magy_yuv4444_left_interlaced.avi
 fate-magicyuv-y444:   CMD = framecrc -i $(TARGET_SAMPLES)/magy/magy_yuv444_left.avi
 
-FATE_SAMPLES_AVCONV-$(call DEMDEC, EA, MDEC) += fate-mdec
->>>>>>> cc58656a
+FATE_VIDEO-$(call DEMDEC, EA, MDEC) += fate-mdec
 fate-mdec: CMD = framecrc -idct simple -i $(TARGET_SAMPLES)/ea-dct/NFS2Esprit-partial.dct -an
 
 FATE_VIDEO-$(call DEMDEC, STR, MDEC) += fate-mdec-v3
