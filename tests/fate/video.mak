FATE_4XM += fate-4xm-1
fate-4xm-1: CMD = framecrc -i $(TARGET_SAMPLES)/4xm/version1.4xm -pix_fmt rgb24 -an

FATE_4XM += fate-4xm-2
fate-4xm-2: CMD = framecrc -i $(TARGET_SAMPLES)/4xm/version2.4xm -pix_fmt rgb24 -an

FATE_VIDEO-$(call DEMDEC, FOURXM, FOURXM) += $(FATE_4XM)
fate-4xm: $(FATE_4XM)

FATE_VIDEO-$(call DEMDEC, AVI, AASC) += fate-aasc
fate-aasc: CMD = framecrc -i $(TARGET_SAMPLES)/aasc/AASC-1.5MB.AVI -pix_fmt rgb24

FATE_VIDEO-$(call DEMDEC, MM, MMVIDEO) += fate-alg-mm
fate-alg-mm: CMD = framecrc -i $(TARGET_SAMPLES)/alg-mm/ibmlogo.mm -an -pix_fmt rgb24

FATE_VIDEO-$(call DEMDEC, AVI, AMV) += fate-amv
fate-amv: CMD = framecrc -idct simple -i $(TARGET_SAMPLES)/amv/MTV_high_res_320x240_sample_Penguin_Joke_MTV_from_WMV.amv -t 10 -an

FATE_VIDEO-$(call DEMDEC, TTY, ANSI) += fate-ansi
fate-ansi: CMD = framecrc -chars_per_frame 44100 -i $(TARGET_SAMPLES)/ansi/TRE-IOM5.ANS -pix_fmt rgb24

FATE_VIDEO-$(call DEMDEC, TTY, ANSI) += fate-ansi256
fate-ansi256: CMD = framecrc -chars_per_frame 44100 -i $(TARGET_SAMPLES)/ansi/ansi256.ans -pix_fmt rgb24

FATE_VIDEO-$(call DEMDEC, RPL, ESCAPE124) += fate-armovie-escape124
fate-armovie-escape124: CMD = framecrc -i $(TARGET_SAMPLES)/rpl/ESCAPE.RPL -pix_fmt rgb24

FATE_VIDEO-$(call DEMDEC, RPL, ESCAPE130) += fate-armovie-escape130
fate-armovie-escape130: CMD = framecrc -i $(TARGET_SAMPLES)/rpl/landing.rpl -an

FATE_VIDEO-$(call DEMDEC, AVI, AURA) += fate-auravision-v1
fate-auravision-v1: CMD = framecrc -i $(TARGET_SAMPLES)/auravision/SOUVIDEO.AVI -an

FATE_VIDEO-$(call DEMDEC, AVI, AURA2) += fate-auravision-v2
fate-auravision-v2: CMD = framecrc -i $(TARGET_SAMPLES)/auravision/salma-hayek-in-ugly-betty-partial-avi -an

FATE_VIDEO-$(call DEMDEC, BETHSOFTVID, BETHSOFTVID) += fate-bethsoft-vid
fate-bethsoft-vid: CMD = framecrc -i $(TARGET_SAMPLES)/bethsoft-vid/ANIM0001.VID -t 5 -pix_fmt rgb24

FATE_VIDEO-$(call DEMDEC, BFI, BFI) += fate-bfi
fate-bfi: CMD = framecrc -i $(TARGET_SAMPLES)/bfi/2287.bfi -pix_fmt rgb24

FATE_BINK_VIDEO += fate-bink-video-b
fate-bink-video-b: CMD = framecrc -i $(TARGET_SAMPLES)/bink/RISE.BIK -frames 30

FATE_BINK_VIDEO += fate-bink-video-f
fate-bink-video-f: CMD = framecrc -i $(TARGET_SAMPLES)/bink/hol2br.bik

FATE_BINK_VIDEO += fate-bink-video-i
fate-bink-video-i: CMD = framecrc -i $(TARGET_SAMPLES)/bink/RazOnBull.bik -an

FATE_VIDEO-$(call DEMDEC, BINK, BINK) += $(FATE_BINK_VIDEO)

FATE_VIDEO-$(call DEMDEC, BMV, BMV_VIDEO) += fate-bmv-video
fate-bmv-video: CMD = framecrc -i $(TARGET_SAMPLES)/bmv/SURFING-partial.BMV -pix_fmt rgb24 -an

FATE_VIDEO-$(call DEMDEC, MPEGPS, CAVS) += fate-cavs
fate-cavs: CMD = framecrc -i $(TARGET_SAMPLES)/cavs/cavs.mpg -an

FATE_VIDEO-$(call DEMDEC, CDG, CDGRAPHICS) += fate-cdgraphics
fate-cdgraphics: CMD = framecrc -i $(TARGET_SAMPLES)/cdgraphics/BrotherJohn.cdg -pix_fmt rgb24 -t 1

FATE_VIDEO-$(call DEMDEC, AVI, CLJR) += fate-cljr
fate-cljr: CMD = framecrc -i $(TARGET_SAMPLES)/cljr/testcljr-partial.avi

FATE_VIDEO-$(call DEMDEC, AVI, PNG) += fate-corepng
fate-corepng: CMD = framecrc -i $(TARGET_SAMPLES)/png1/corepng-partial.avi

FATE_VIDEO-$(call DEMDEC, AVS, AVS) += fate-creatureshock-avs
fate-creatureshock-avs: CMD = framecrc -i $(TARGET_SAMPLES)/creatureshock-avs/OUTATIME.AVS -pix_fmt rgb24

FATE_CVID-$(CONFIG_MOV_DEMUXER) += fate-cvid-palette
fate-cvid-palette: CMD = framecrc -i $(TARGET_SAMPLES)/cvid/catfight-cvid-pal8-partial.mov -pix_fmt rgb24 -an

FATE_CVID-$(CONFIG_AVI_DEMUXER) += fate-cvid-partial
fate-cvid-partial: CMD = framecrc -i $(TARGET_SAMPLES)/cvid/laracroft-cinepak-partial.avi -an

FATE_CVID-$(CONFIG_AVI_DEMUXER) += fate-cvid-grayscale
fate-cvid-grayscale: CMD = framecrc -i $(TARGET_SAMPLES)/cvid/pcitva15.avi -an

FATE_VIDEO-$(CONFIG_CINEPAK_DECODER) += $(FATE_CVID-yes)
fate-cvid: $(FATE_CVID-yes)

FATE_VIDEO-$(call DEMDEC, C93, C93) += fate-cyberia-c93
fate-cyberia-c93: CMD = framecrc -i $(TARGET_SAMPLES)/cyberia-c93/intro1.c93 -t 3 -pix_fmt rgb24

FATE_VIDEO-$(call DEMDEC, AVI, CYUV) += fate-cyuv
fate-cyuv: CMD = framecrc -i $(TARGET_SAMPLES)/cyuv/cyuv.avi

FATE_VIDEO-$(call DEMDEC, DSICIN, DSICINVIDEO) += fate-delphine-cin-video
fate-delphine-cin-video: CMD = framecrc -i $(TARGET_SAMPLES)/delphine-cin/LOGO-partial.CIN -pix_fmt rgb24 -an

FATE_VIDEO-$(call DEMDEC, ANM, ANM) += fate-deluxepaint-anm
fate-deluxepaint-anm: CMD = framecrc -i $(TARGET_SAMPLES)/deluxepaint-anm/INTRO1.ANM -pix_fmt rgb24

FATE_VIDEO-$(call DEMDEC, DIRAC, DIRAC) += fate-dirac
fate-dirac: CMD = framecrc -i $(TARGET_SAMPLES)/dirac/vts.profile-main.drc

FATE_TRUEMOTION1 += fate-truemotion1-15
fate-truemotion1-15: CMD = framecrc -i $(TARGET_SAMPLES)/duck/phant2-940.duk -pix_fmt rgb24 -an

FATE_TRUEMOTION1 += fate-truemotion1-24
fate-truemotion1-24: CMD = framecrc -i $(TARGET_SAMPLES)/duck/sonic3dblast_intro-partial.avi -pix_fmt rgb24 -an

FATE_VIDEO-$(call DEMDEC, AVI, TRUEMOTION1) += $(FATE_TRUEMOTION1)
fate-truemotion1: $(FATE_TRUEMOTION1)

FATE_VIDEO-$(call DEMDEC, AVI, TRUEMOTION2) += fate-truemotion2
fate-truemotion2: CMD = framecrc -i $(TARGET_SAMPLES)/duck/tm20.avi

FATE_DXA += fate-dxa-feeble
fate-dxa-feeble: CMD = framecrc -i $(TARGET_SAMPLES)/dxa/meetsquid.dxa -t 2 -pix_fmt rgb24 -an

FATE_DXA += fate-dxa-scummvm
fate-dxa-scummvm: CMD = framecrc -i $(TARGET_SAMPLES)/dxa/scummvm.dxa -pix_fmt rgb24

FATE_VIDEO-$(call DEMDEC, DXA, DXA) += $(FATE_DXA)
fate-dxa: $(FATE_DXA)

FATE_VIDEO-$(call DEMDEC, SEGAFILM, CINEPAK) += fate-film-cvid
fate-film-cvid: CMD = framecrc -i $(TARGET_SAMPLES)/film/logo-capcom.cpk -an

FATE_FLIC += fate-flic-af11-palette-change
fate-flic-af11-palette-change: CMD = framecrc -i $(TARGET_SAMPLES)/fli/fli-engines.fli -t 3.31 -pix_fmt rgb24

FATE_FLIC += fate-flic-af12
fate-flic-af12: CMD = framecrc -i $(TARGET_SAMPLES)/fli/jj00c2.fli -pix_fmt rgb24

FATE_FLIC += fate-flic-magiccarpet
fate-flic-magiccarpet: CMD = framecrc -i $(TARGET_SAMPLES)/fli/intel.dat -pix_fmt rgb24

FATE_VIDEO-$(call DEMDEC, FLIC, FLIC) += $(FATE_FLIC)
fate-flic: $(FATE_FLIC)

FATE_VIDEO-$(call DEMDEC, AVI, FRWU) += fate-frwu
fate-frwu: CMD = framecrc -i $(TARGET_SAMPLES)/frwu/frwu.avi

FATE_VIDEO-$(call DEMDEC, IDCIN, IDCIN) += fate-id-cin-video
fate-id-cin-video: CMD = framecrc -i $(TARGET_SAMPLES)/idcin/idlog-2MB.cin -pix_fmt rgb24

FATE_VIDEO-$(call ENCDEC, ROQ PGMYUV, ROQ IMAGE2) += fate-idroq-video-encode
fate-idroq-video-encode: CMD = md5 -f image2 -vcodec pgmyuv -i $(TARGET_SAMPLES)/ffmpeg-synthetic/vsynth1/%02d.pgm -sws_flags +bitexact -vf pad=512:512:80:112 -f roq -t 0.2

FATE_IFF-$(CONFIG_IFF_BYTERUN1_DECODER) += fate-iff-byterun1
fate-iff-byterun1: CMD = framecrc -i $(TARGET_SAMPLES)/iff/ASH.LBM -pix_fmt rgb24

FATE_IFF-$(CONFIG_EIGHTSVX_FIB_DECODER) += fate-iff-fibonacci
fate-iff-fibonacci: CMD = md5 -i $(TARGET_SAMPLES)/iff/dasboot-in-compressed -f s16le

FATE_IFF-$(CONFIG_IFF_ILBM_DECODER) += fate-iff-ilbm
fate-iff-ilbm: CMD = framecrc -i $(TARGET_SAMPLES)/iff/lms-matriks.ilbm -pix_fmt rgb24

FATE_VIDEO-$(CONFIG_IFF_DEMUXER)  += $(FATE_IFF-yes)
fate-iff: $(FATE_IFF-yes)

FATE_VIDEO-$(call DEMDEC, IPMOVIE, INTERPLAY_VIDEO) += fate-interplay-mve-8bit
fate-interplay-mve-8bit: CMD = framecrc -i $(TARGET_SAMPLES)/interplay-mve/interplay-logo-2MB.mve -pix_fmt rgb24 -an

FATE_VIDEO-$(call DEMDEC, IPMOVIE, INTERPLAY_VIDEO) += fate-interplay-mve-16bit
fate-interplay-mve-16bit: CMD = framecrc -i $(TARGET_SAMPLES)/interplay-mve/descent3-level5-16bit-partial.mve -pix_fmt rgb24 -an

FATE_VIDEO-$(call DEMDEC, MXF, JPEG2000) += fate-jpeg2000-dcinema
fate-jpeg2000-dcinema: CMD = framecrc -flags +bitexact -i $(TARGET_SAMPLES)/jpeg2000/chiens_dcinema2K.mxf -pix_fmt xyz12le

<<<<<<< HEAD
FATE_VIDEO-$(call DEMDEC, JV, JV) += fate-jv
fate-jv: CMD = framecrc -i $(TARGET_SAMPLES)/jv/intro.jv -pix_fmt rgb24 -an

FATE_VIDEO-$(call DEMDEC, AVI, KGV1) += fate-kgv1
=======
FATE_SAMPLES_AVCONV-$(call DEMDEC, JV, JV) += fate-jv
fate-jv: CMD = framecrc -i $(TARGET_SAMPLES)/jv/intro.jv -an -pix_fmt rgb24

FATE_SAMPLES_AVCONV-$(call DEMDEC, AVI, KGV1) += fate-kgv1
>>>>>>> 952f943d
fate-kgv1: CMD = framecrc -i $(TARGET_SAMPLES)/kega/kgv1.avi -pix_fmt rgb555le -an

FATE_VIDEO-$(call DEMDEC, AVI, KMVC) += fate-kmvc
fate-kmvc: CMD = framecrc -i $(TARGET_SAMPLES)/KMVC/LOGO1.AVI -an -t 3 -pix_fmt rgb24

FATE_VIDEO-$(call DEMDEC, EA, MDEC) += fate-mdec
fate-mdec: CMD = framecrc -idct simple -i $(TARGET_SAMPLES)/ea-dct/NFS2Esprit-partial.dct -an

FATE_VIDEO-$(call DEMDEC, STR, MDEC) += fate-mdec-v3
fate-mdec-v3: CMD = framecrc -idct simple -i $(TARGET_SAMPLES)/psx-str/abc000_cut.str -an

FATE_VIDEO-$(call DEMDEC, MSNWC_TCP, MIMIC) += fate-mimic
fate-mimic: CMD = framecrc -idct simple -i $(TARGET_SAMPLES)/mimic/mimic2-womanloveffmpeg.cam

FATE_VIDEO-$(call DEMDEC, MOV, MJPEGB) += fate-mjpegb
fate-mjpegb: CMD = framecrc -idct simple -flags +bitexact -i $(TARGET_SAMPLES)/mjpegb/mjpegb_part.mov -an

FATE_VIDEO-$(call DEMDEC, MVI, MOTIONPIXELS) += fate-motionpixels
fate-motionpixels: CMD = framecrc -i $(TARGET_SAMPLES)/motion-pixels/INTRO-partial.MVI -an -pix_fmt rgb24 -vframes 111

FATE_VIDEO-$(call DEMDEC, MPEGTS, MPEG2VIDEO) += fate-mpeg2-field-enc
fate-mpeg2-field-enc: CMD = framecrc -flags +bitexact -idct simple -i $(TARGET_SAMPLES)/mpeg2/mpeg2_field_encoding.ts -an -vframes 30

FATE_VIDEO-$(call DEMDEC, MXG, MXPEG) += fate-mxpeg
fate-mxpeg: CMD = framecrc -idct simple -flags +bitexact -i $(TARGET_SAMPLES)/mxpeg/m1.mxg -an

# FIXME dropped frames in this test because of coarse timebase
FATE_NUV += fate-nuv-rtjpeg
fate-nuv-rtjpeg: CMD = framecrc -idct simple -i $(TARGET_SAMPLES)/nuv/Today.nuv -an

FATE_NUV += fate-nuv-rtjpeg-fh
fate-nuv-rtjpeg-fh: CMD = framecrc -idct simple -i $(TARGET_SAMPLES)/nuv/rtjpeg_frameheader.nuv -an

FATE_VIDEO-$(call DEMDEC, NUV, NUV) += $(FATE_NUV)
fate-nuv: $(FATE_NUV)

FATE_VIDEO-$(call DEMDEC, PAF, PAF_VIDEO) += fate-paf-video
fate-paf-video: CMD = framecrc -i $(TARGET_SAMPLES)/paf/hod1-partial.paf -pix_fmt rgb24 -an

FATE_VIDEO-$(call DEMDEC, AVI, QPEG) += fate-qpeg
fate-qpeg: CMD = framecrc -i $(TARGET_SAMPLES)/qpeg/Clock.avi -an -pix_fmt rgb24

FATE_VIDEO-$(call DEMDEC, AVI, R210) += fate-r210
fate-r210: CMD = framecrc -i $(TARGET_SAMPLES)/r210/r210.avi -pix_fmt rgb48le

FATE_VIDEO-$(call DEMDEC, RL2, RL2) += fate-rl2
fate-rl2: CMD = framecrc -i $(TARGET_SAMPLES)/rl2/Z4915300.RL2 -pix_fmt rgb24 -an

FATE_VIDEO-$(call DEMDEC, ROQ, ROQ) += fate-roqvideo
fate-roqvideo: CMD = framecrc -i $(TARGET_SAMPLES)/idroq/idlogo.roq -an

FATE_VIDEO-$(call DEMDEC, SMUSH, SANM) += fate-sanm
fate-sanm: CMD = framecrc -i $(TARGET_SAMPLES)/smush/ronin_part.znm -an -pix_fmt rgb24

FATE_VIDEO-$(call DEMDEC, VMD, VMDVIDEO) += fate-sierra-vmd-video
fate-sierra-vmd-video: CMD = framecrc -i $(TARGET_SAMPLES)/vmd/12.vmd -pix_fmt rgb24 -an

FATE_VIDEO-$(call DEMDEC, SMACKER, SMACKER) += fate-smacker-video
fate-smacker-video: CMD = framecrc -i $(TARGET_SAMPLES)/smacker/wetlogo.smk -pix_fmt rgb24 -an

FATE_VIDEO-$(call DEMDEC, MOV, SMC) += fate-smc
fate-smc: CMD = framecrc -i $(TARGET_SAMPLES)/smc/cass_schi.qt -pix_fmt rgb24

FATE_VIDEO-$(call DEMDEC, AVI, SP5X) += fate-sp5x
fate-sp5x: CMD = framecrc -idct simple -i $(TARGET_SAMPLES)/sp5x/sp5x_problem.avi

FATE_VIDEO-$(call DEMDEC, THP, THP) += fate-thp
fate-thp: CMD = framecrc -idct simple -i $(TARGET_SAMPLES)/thp/pikmin2-opening1-partial.thp -an

FATE_VIDEO-$(call DEMDEC, TIERTEXSEQ, TIERTEXSEQVIDEO) += fate-tiertex-seq
fate-tiertex-seq: CMD = framecrc -i $(TARGET_SAMPLES)/tiertex-seq/Gameover.seq -pix_fmt rgb24

FATE_VIDEO-$(call DEMDEC, TMV, TMV) += fate-tmv
fate-tmv: CMD = framecrc -i $(TARGET_SAMPLES)/tmv/pop-partial.tmv -pix_fmt rgb24

FATE_TXD += fate-txd-16bpp
fate-txd-16bpp: CMD = framecrc -i $(TARGET_SAMPLES)/txd/misc.txd -pix_fmt bgra -an

FATE_TXD += fate-txd-pal8
fate-txd-pal8: CMD = framecrc -i $(TARGET_SAMPLES)/txd/outro.txd -pix_fmt rgb24 -an

FATE_VIDEO-$(call DEMDEC, TXD, TXD) += $(FATE_TXD)
fate-txd: $(FATE_TXD)

FATE_VIDEO-$(call DEMDEC, AVI, ULTI) += fate-ulti
fate-ulti: CMD = framecrc -i $(TARGET_SAMPLES)/ulti/hit12w.avi -an

FATE_VIDEO-$(call DEMDEC, AVI, V210) += fate-v210
fate-v210: CMD = framecrc -i $(TARGET_SAMPLES)/v210/v210_720p-partial.avi -pix_fmt yuv422p16be -an

FATE_VIDEO-$(call DEMDEC, MOV, V410) += fate-v410dec
fate-v410dec: CMD = framecrc -i $(TARGET_SAMPLES)/v410/lenav410.mov -pix_fmt yuv444p10le

FATE_VIDEO-$(call ENCDEC, V410 PGMYUV, AVI IMAGE2) += fate-v410enc
fate-v410enc: $(VREF)
fate-v410enc: CMD = md5 -f image2 -vcodec pgmyuv -i $(TARGET_PATH)/tests/vsynth1/%02d.pgm -flags +bitexact -vcodec v410 -f avi

FATE_VIDEO-$(call DEMDEC, SIFF, VB) += fate-vb
fate-vb: CMD = framecrc -i $(TARGET_SAMPLES)/SIFF/INTRO_B.VB -t 3 -pix_fmt rgb24 -an

FATE_VIDEO-$(call DEMDEC, AVI, VCR1) += fate-vcr1
fate-vcr1: CMD = framecrc -i $(TARGET_SAMPLES)/vcr1/VCR1test.avi -an

FATE_VIDEO-$(call DEMDEC, AVI, MPEG2VIDEO) += fate-vcr2
fate-vcr2: CMD = framecrc -flags +bitexact -idct simple -i $(TARGET_SAMPLES)/vcr2/VCR2test.avi -an

FATE_VIDEO-$(call DEMDEC, AVI, XL) += fate-videoxl
fate-videoxl: CMD = framecrc -i $(TARGET_SAMPLES)/vixl/pig-vixl.avi

FATE_VIDEO-$(call DEMDEC, WSVQA, VQA) += fate-vqa-cc
fate-vqa-cc: CMD = framecrc -i $(TARGET_SAMPLES)/vqa/cc-demo1-partial.vqa -pix_fmt rgb24 -an

FATE_VIDEO-$(call DEMDEC, WC3, XAN_WC3) += fate-wc3movie-xan
fate-wc3movie-xan: CMD = framecrc -i $(TARGET_SAMPLES)/wc3movie/SC_32-part.MVE -pix_fmt rgb24

FATE_VIDEO-$(call DEMDEC, AVI, WNV1) += fate-wnv1
fate-wnv1: CMD = framecrc -i $(TARGET_SAMPLES)/wnv1/wnv1-codec.avi -an

FATE_VIDEO-$(call DEMDEC, YOP, YOP) += fate-yop
fate-yop: CMD = framecrc -i $(TARGET_SAMPLES)/yop/test1.yop -pix_fmt rgb24 -an

FATE_VIDEO-$(call DEMDEC, AVI, XAN_WC4) += fate-xxan-wc4
fate-xxan-wc4: CMD = framecrc -i $(TARGET_SAMPLES)/wc4-xan/wc4trailer-partial.avi -an

FATE_VIDEO-$(call DEMDEC, WAV, SMVJPEG) += fate-smvjpeg
fate-smvjpeg: CMD = framecrc -idct simple -flags +bitexact -i $(TARGET_SAMPLES)/smv/clock.smv -an

FATE_VIDEO += $(FATE_VIDEO-yes)

FATE_SAMPLES_FFMPEG += $(FATE_VIDEO)
fate-video: $(FATE_VIDEO)<|MERGE_RESOLUTION|>--- conflicted
+++ resolved
@@ -162,17 +162,10 @@
 FATE_VIDEO-$(call DEMDEC, MXF, JPEG2000) += fate-jpeg2000-dcinema
 fate-jpeg2000-dcinema: CMD = framecrc -flags +bitexact -i $(TARGET_SAMPLES)/jpeg2000/chiens_dcinema2K.mxf -pix_fmt xyz12le
 
-<<<<<<< HEAD
 FATE_VIDEO-$(call DEMDEC, JV, JV) += fate-jv
-fate-jv: CMD = framecrc -i $(TARGET_SAMPLES)/jv/intro.jv -pix_fmt rgb24 -an
+fate-jv: CMD = framecrc -i $(TARGET_SAMPLES)/jv/intro.jv -an -pix_fmt rgb24
 
 FATE_VIDEO-$(call DEMDEC, AVI, KGV1) += fate-kgv1
-=======
-FATE_SAMPLES_AVCONV-$(call DEMDEC, JV, JV) += fate-jv
-fate-jv: CMD = framecrc -i $(TARGET_SAMPLES)/jv/intro.jv -an -pix_fmt rgb24
-
-FATE_SAMPLES_AVCONV-$(call DEMDEC, AVI, KGV1) += fate-kgv1
->>>>>>> 952f943d
 fate-kgv1: CMD = framecrc -i $(TARGET_SAMPLES)/kega/kgv1.avi -pix_fmt rgb555le -an
 
 FATE_VIDEO-$(call DEMDEC, AVI, KMVC) += fate-kmvc
