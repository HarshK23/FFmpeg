--- conflicted
+++ resolved
@@ -2457,18 +2457,13 @@
         print_sdp(output_files, nb_output_files);
     }
 
-<<<<<<< HEAD
     if (!using_stdin) {
         if(verbose >= 0)
+#if HAVE_KBHIT
             fprintf(stderr, "Press [q] to stop encoding\n");
-=======
-    if (!using_stdin && verbose >= 0) {
-#if HAVE_KBHIT
-        fprintf(stderr, "Press [q] to stop encoding\n");
 #else
-        fprintf(stderr, "Press ctrl-c to stop encoding\n");
+            fprintf(stderr, "Press ctrl-c to stop encoding\n");
 #endif
->>>>>>> ee26abf2
         url_set_interrupt_cb(decode_interrupt_cb);
     }
     term_init();
